/* Copyright Joyent, Inc. and other Node contributors. All rights reserved.
 *
 * Permission is hereby granted, free of charge, to any person obtaining a copy
 * of this software and associated documentation files (the "Software"), to
 * deal in the Software without restriction, including without limitation the
 * rights to use, copy, modify, merge, publish, distribute, sublicense, and/or
 * sell copies of the Software, and to permit persons to whom the Software is
 * furnished to do so, subject to the following conditions:
 *
 * The above copyright notice and this permission notice shall be included in
 * all copies or substantial portions of the Software.
 *
 * THE SOFTWARE IS PROVIDED "AS IS", WITHOUT WARRANTY OF ANY KIND, EXPRESS OR
 * IMPLIED, INCLUDING BUT NOT LIMITED TO THE WARRANTIES OF MERCHANTABILITY,
 * FITNESS FOR A PARTICULAR PURPOSE AND NONINFRINGEMENT. IN NO EVENT SHALL THE
 * AUTHORS OR COPYRIGHT HOLDERS BE LIABLE FOR ANY CLAIM, DAMAGES OR OTHER
 * LIABILITY, WHETHER IN AN ACTION OF CONTRACT, TORT OR OTHERWISE, ARISING
 * FROM, OUT OF OR IN CONNECTION WITH THE SOFTWARE OR THE USE OR OTHER DEALINGS
 * IN THE SOFTWARE.
 */

#include <assert.h>
#include <stdlib.h>
#include <stdio.h> /* printf */
#include <string.h>

#include "handle-inl.h"
#include "internal.h"
#include "req-inl.h"
#include "stream-inl.h"
#include "uv-common.h"
#include "uv.h"

#include <aclapi.h>
#include <accctrl.h>

/* A zero-size buffer for use by uv_pipe_read */
static char uv_zero_[] = "";

/* Null uv_buf_t */
static const uv_buf_t uv_null_buf_ = { 0, NULL };

/* The timeout that the pipe will wait for the remote end to write data when
 * the local ends wants to shut it down. */
static const int64_t eof_timeout = 50; /* ms */

static const int default_pending_pipe_instances = 4;

/* Pipe prefix */
static char pipe_prefix[] = "\\\\?\\pipe";
static const int pipe_prefix_len = sizeof(pipe_prefix) - 1;

/* IPC incoming xfer queue item. */
typedef struct {
  uv__ipc_socket_xfer_type_t xfer_type;
  uv__ipc_socket_xfer_info_t xfer_info;
  QUEUE member;
} uv__ipc_xfer_queue_item_t;

/* IPC frame header flags. */
/* clang-format off */
enum {
  UV__IPC_FRAME_HAS_DATA                = 0x01,
  UV__IPC_FRAME_HAS_SOCKET_XFER         = 0x02,
  UV__IPC_FRAME_XFER_IS_TCP_CONNECTION  = 0x04,
  /* These are combinations of the flags above. */
  UV__IPC_FRAME_XFER_FLAGS              = 0x06,
  UV__IPC_FRAME_VALID_FLAGS             = 0x07
};
/* clang-format on */

/* IPC frame header. */
typedef struct {
  uint32_t flags;
  uint32_t reserved1;   /* Ignored. */
  uint32_t data_length; /* Must be zero if there is no data. */
  uint32_t reserved2;   /* Must be zero. */
} uv__ipc_frame_header_t;

/* To implement the IPC protocol correctly, these structures must have exactly
 * the right size. */
STATIC_ASSERT(sizeof(uv__ipc_frame_header_t) == 16);
STATIC_ASSERT(sizeof(uv__ipc_socket_xfer_info_t) == 632);

/* Coalesced write request. */
typedef struct {
  uv_write_t req;       /* Internal heap-allocated write request. */
  uv_write_t* user_req; /* Pointer to user-specified uv_write_t. */
} uv__coalesced_write_t;


static void eof_timer_init(uv_pipe_t* pipe);
static void eof_timer_start(uv_pipe_t* pipe);
static void eof_timer_stop(uv_pipe_t* pipe);
static void eof_timer_cb(uv_timer_t* timer);
static void eof_timer_destroy(uv_pipe_t* pipe);
static void eof_timer_close_cb(uv_handle_t* handle);


static void uv_unique_pipe_name(char* ptr, char* name, size_t size) {
  snprintf(name, size, "\\\\?\\pipe\\uv\\%p-%lu", ptr, GetCurrentProcessId());
}


int uv_pipe_init(uv_loop_t* loop, uv_pipe_t* handle, int ipc) {
  uv_stream_init(loop, (uv_stream_t*)handle, UV_NAMED_PIPE);

  handle->reqs_pending = 0;
  handle->handle = INVALID_HANDLE_VALUE;
  handle->name = NULL;
  handle->pipe.conn.ipc_remote_pid = 0;
  handle->pipe.conn.ipc_data_frame.payload_remaining = 0;
  QUEUE_INIT(&handle->pipe.conn.ipc_xfer_queue);
  handle->pipe.conn.ipc_xfer_queue_length = 0;
  handle->ipc = ipc;
  handle->pipe.conn.non_overlapped_writes_tail = NULL;

  return 0;
}


static void uv_pipe_connection_init(uv_pipe_t* handle) {
  uv_connection_init((uv_stream_t*) handle);
  handle->read_req.data = handle;
  handle->pipe.conn.eof_timer = NULL;
  assert(!(handle->flags & UV_HANDLE_PIPESERVER));
  if (handle->flags & UV_HANDLE_NON_OVERLAPPED_PIPE) {
    handle->pipe.conn.readfile_thread_handle = NULL;
    InitializeCriticalSection(&handle->pipe.conn.readfile_thread_lock);
  }
}


static HANDLE open_named_pipe(const WCHAR* name, DWORD* duplex_flags) {
  HANDLE pipeHandle;

  /*
   * Assume that we have a duplex pipe first, so attempt to
   * connect with GENERIC_READ | GENERIC_WRITE.
   */
  pipeHandle = CreateFileW(name,
                           GENERIC_READ | GENERIC_WRITE,
                           0,
                           NULL,
                           OPEN_EXISTING,
                           FILE_FLAG_OVERLAPPED,
                           NULL);
  if (pipeHandle != INVALID_HANDLE_VALUE) {
    *duplex_flags = UV_HANDLE_READABLE | UV_HANDLE_WRITABLE;
    return pipeHandle;
  }

  /*
   * If the pipe is not duplex CreateFileW fails with
   * ERROR_ACCESS_DENIED.  In that case try to connect
   * as a read-only or write-only.
   */
  if (GetLastError() == ERROR_ACCESS_DENIED) {
    pipeHandle = CreateFileW(name,
                             GENERIC_READ | FILE_WRITE_ATTRIBUTES,
                             0,
                             NULL,
                             OPEN_EXISTING,
                             FILE_FLAG_OVERLAPPED,
                             NULL);

    if (pipeHandle != INVALID_HANDLE_VALUE) {
      *duplex_flags = UV_HANDLE_READABLE;
      return pipeHandle;
    }
  }

  if (GetLastError() == ERROR_ACCESS_DENIED) {
    pipeHandle = CreateFileW(name,
                             GENERIC_WRITE | FILE_READ_ATTRIBUTES,
                             0,
                             NULL,
                             OPEN_EXISTING,
                             FILE_FLAG_OVERLAPPED,
                             NULL);

    if (pipeHandle != INVALID_HANDLE_VALUE) {
      *duplex_flags = UV_HANDLE_WRITABLE;
      return pipeHandle;
    }
  }

  return INVALID_HANDLE_VALUE;
}


static void close_pipe(uv_pipe_t* pipe) {
  CloseHandle(pipe->handle);
  pipe->handle = INVALID_HANDLE_VALUE;
}


int uv_stdio_pipe_server(uv_loop_t* loop, uv_pipe_t* handle, DWORD access,
    char* name, size_t nameSize) {
  HANDLE pipeHandle;
  int err;
  char* ptr = (char*)handle;

  for (;;) {
    uv_unique_pipe_name(ptr, name, nameSize);

    pipeHandle = CreateNamedPipeA(name,
      access | FILE_FLAG_OVERLAPPED | FILE_FLAG_FIRST_PIPE_INSTANCE | WRITE_DAC,
      PIPE_TYPE_BYTE | PIPE_READMODE_BYTE | PIPE_WAIT, 1, 65536, 65536, 0,
      NULL);

    if (pipeHandle != INVALID_HANDLE_VALUE) {
      /* No name collisions.  We're done. */
      break;
    }

    err = GetLastError();
    if (err != ERROR_PIPE_BUSY && err != ERROR_ACCESS_DENIED) {
      goto error;
    }

    /* Pipe name collision.  Increment the pointer and try again. */
    ptr++;
  }

  if (CreateIoCompletionPort(pipeHandle,
                             loop->iocp,
                             (ULONG_PTR)handle,
                             0) == NULL) {
    err = GetLastError();
    goto error;
  }

  uv_pipe_connection_init(handle);
  handle->handle = pipeHandle;

  return 0;

 error:
  if (pipeHandle != INVALID_HANDLE_VALUE) {
    CloseHandle(pipeHandle);
  }

  return err;
}


static int uv_set_pipe_handle(uv_loop_t* loop,
                              uv_pipe_t* handle,
                              HANDLE pipeHandle,
                              DWORD duplex_flags) {
  NTSTATUS nt_status;
  IO_STATUS_BLOCK io_status;
  FILE_MODE_INFORMATION mode_info;
  DWORD mode = PIPE_READMODE_BYTE | PIPE_WAIT;
  DWORD current_mode = 0;
  DWORD err = 0;

  if (handle->flags & UV_HANDLE_PIPESERVER)
    return UV_EINVAL;
  if (handle->handle != INVALID_HANDLE_VALUE)
    return UV_EBUSY;

  if (!SetNamedPipeHandleState(pipeHandle, &mode, NULL, NULL)) {
    err = GetLastError();
    if (err == ERROR_ACCESS_DENIED) {
      /*
       * SetNamedPipeHandleState can fail if the handle doesn't have either
       * GENERIC_WRITE  or FILE_WRITE_ATTRIBUTES.
       * But if the handle already has the desired wait and blocking modes
       * we can continue.
       */
      if (!GetNamedPipeHandleState(pipeHandle, &current_mode, NULL, NULL,
                                   NULL, NULL, 0)) {
        return -1;
      } else if (current_mode & PIPE_NOWAIT) {
        SetLastError(ERROR_ACCESS_DENIED);
        return -1;
      }
    } else {
      /* If this returns ERROR_INVALID_PARAMETER we probably opened
       * something that is not a pipe. */
      if (err == ERROR_INVALID_PARAMETER) {
        SetLastError(WSAENOTSOCK);
      }
      return -1;
    }
  }

  /* Check if the pipe was created with FILE_FLAG_OVERLAPPED. */
  nt_status = pNtQueryInformationFile(pipeHandle,
                                      &io_status,
                                      &mode_info,
                                      sizeof(mode_info),
                                      FileModeInformation);
  if (nt_status != STATUS_SUCCESS) {
    return -1;
  }

  if (mode_info.Mode & FILE_SYNCHRONOUS_IO_ALERT ||
      mode_info.Mode & FILE_SYNCHRONOUS_IO_NONALERT) {
    /* Non-overlapped pipe. */
    handle->flags |= UV_HANDLE_NON_OVERLAPPED_PIPE;
  } else {
    /* Overlapped pipe.  Try to associate with IOCP. */
    if (CreateIoCompletionPort(pipeHandle,
                               loop->iocp,
                               (ULONG_PTR) handle,
                               0) == NULL) {
      handle->flags |= UV_HANDLE_EMULATE_IOCP;
    }
  }

  handle->handle = pipeHandle;
  handle->flags |= duplex_flags;

  return 0;
}


static int pipe_alloc_accept(uv_loop_t* loop, uv_pipe_t* handle,
                             uv_pipe_accept_t* req, BOOL firstInstance) {
  assert(req->pipeHandle == INVALID_HANDLE_VALUE);

  req->pipeHandle =
      CreateNamedPipeW(handle->name,
                       PIPE_ACCESS_DUPLEX | FILE_FLAG_OVERLAPPED | WRITE_DAC |
                         (firstInstance ? FILE_FLAG_FIRST_PIPE_INSTANCE : 0),
                       PIPE_TYPE_BYTE | PIPE_READMODE_BYTE | PIPE_WAIT,
                       PIPE_UNLIMITED_INSTANCES, 65536, 65536, 0, NULL);

  if (req->pipeHandle == INVALID_HANDLE_VALUE) {
    return 0;
  }

  /* Associate it with IOCP so we can get events. */
  if (CreateIoCompletionPort(req->pipeHandle,
                             loop->iocp,
                             (ULONG_PTR) handle,
                             0) == NULL) {
    uv_fatal_error(GetLastError(), "CreateIoCompletionPort");
  }

  /* Stash a handle in the server object for use from places such as
   * getsockname and chmod. As we transfer ownership of these to client
   * objects, we'll allocate new ones here. */
  handle->handle = req->pipeHandle;

  return 1;
}


static DWORD WINAPI pipe_shutdown_thread_proc(void* parameter) {
  uv_loop_t* loop;
  uv_pipe_t* handle;
  uv_shutdown_t* req;

  req = (uv_shutdown_t*) parameter;
  assert(req);
  handle = (uv_pipe_t*) req->handle;
  assert(handle);
  loop = handle->loop;
  assert(loop);

  FlushFileBuffers(handle->handle);

  /* Post completed */
  POST_COMPLETION_FOR_REQ(loop, req);

  return 0;
}


void uv_pipe_endgame(uv_loop_t* loop, uv_pipe_t* handle) {
  int err;
  DWORD result;
  uv_shutdown_t* req;
  NTSTATUS nt_status;
  IO_STATUS_BLOCK io_status;
  FILE_PIPE_LOCAL_INFORMATION pipe_info;
  uv__ipc_xfer_queue_item_t* xfer_queue_item;

  if ((handle->flags & UV_HANDLE_CONNECTION) &&
      handle->stream.conn.shutdown_req != NULL &&
      handle->stream.conn.write_reqs_pending == 0) {
    req = handle->stream.conn.shutdown_req;

    /* Clear the shutdown_req field so we don't go here again. */
    handle->stream.conn.shutdown_req = NULL;

    if (handle->flags & UV_HANDLE_CLOSING) {
      UNREGISTER_HANDLE_REQ(loop, handle, req);

      /* Already closing. Cancel the shutdown. */
      if (req->cb) {
        req->cb(req, UV_ECANCELED);
      }

      DECREASE_PENDING_REQ_COUNT(handle);
      return;
    }

    /* Try to avoid flushing the pipe buffer in the thread pool. */
    nt_status = pNtQueryInformationFile(handle->handle,
                                        &io_status,
                                        &pipe_info,
                                        sizeof pipe_info,
                                        FilePipeLocalInformation);

    if (nt_status != STATUS_SUCCESS) {
      /* Failure */
      UNREGISTER_HANDLE_REQ(loop, handle, req);

      handle->flags |= UV_HANDLE_WRITABLE; /* Questionable */
      if (req->cb) {
        err = pRtlNtStatusToDosError(nt_status);
        req->cb(req, uv_translate_sys_error(err));
      }

      DECREASE_PENDING_REQ_COUNT(handle);
      return;
    }

    if (pipe_info.OutboundQuota == pipe_info.WriteQuotaAvailable) {
      /* Short-circuit, no need to call FlushFileBuffers. */
      uv_insert_pending_req(loop, (uv_req_t*) req);
      return;
    }

    /* Run FlushFileBuffers in the thread pool. */
    result = QueueUserWorkItem(pipe_shutdown_thread_proc,
                               req,
                               WT_EXECUTELONGFUNCTION);
    if (result) {
      return;

    } else {
      /* Failure. */
      UNREGISTER_HANDLE_REQ(loop, handle, req);

      handle->flags |= UV_HANDLE_WRITABLE; /* Questionable */
      if (req->cb) {
        err = GetLastError();
        req->cb(req, uv_translate_sys_error(err));
      }

      DECREASE_PENDING_REQ_COUNT(handle);
      return;
    }
  }

  if (handle->flags & UV_HANDLE_CLOSING &&
      handle->reqs_pending == 0) {
    assert(!(handle->flags & UV_HANDLE_CLOSED));

    if (handle->flags & UV_HANDLE_CONNECTION) {
      /* Free pending sockets */
      while (!QUEUE_EMPTY(&handle->pipe.conn.ipc_xfer_queue)) {
        QUEUE* q;
        SOCKET socket;

        q = QUEUE_HEAD(&handle->pipe.conn.ipc_xfer_queue);
        QUEUE_REMOVE(q);
        xfer_queue_item = QUEUE_DATA(q, uv__ipc_xfer_queue_item_t, member);

        /* Materialize socket and close it */
        socket = WSASocketW(FROM_PROTOCOL_INFO,
                            FROM_PROTOCOL_INFO,
                            FROM_PROTOCOL_INFO,
                            &xfer_queue_item->xfer_info.socket_info,
                            0,
                            WSA_FLAG_OVERLAPPED);
        uv__free(xfer_queue_item);

        if (socket != INVALID_SOCKET)
          closesocket(socket);
      }
      handle->pipe.conn.ipc_xfer_queue_length = 0;

      if (handle->flags & UV_HANDLE_EMULATE_IOCP) {
        if (handle->read_req.wait_handle != INVALID_HANDLE_VALUE) {
          UnregisterWait(handle->read_req.wait_handle);
          handle->read_req.wait_handle = INVALID_HANDLE_VALUE;
        }
        if (handle->read_req.event_handle != NULL) {
          CloseHandle(handle->read_req.event_handle);
          handle->read_req.event_handle = NULL;
        }
      }

      if (handle->flags & UV_HANDLE_NON_OVERLAPPED_PIPE)
        DeleteCriticalSection(&handle->pipe.conn.readfile_thread_lock);
    }

    if (handle->flags & UV_HANDLE_PIPESERVER) {
      assert(handle->pipe.serv.accept_reqs);
      uv__free(handle->pipe.serv.accept_reqs);
      handle->pipe.serv.accept_reqs = NULL;
    }

    uv__handle_close(handle);
  }
}


void uv_pipe_pending_instances(uv_pipe_t* handle, int count) {
  if (handle->flags & UV_HANDLE_BOUND)
    return;
  handle->pipe.serv.pending_instances = count;
  handle->flags |= UV_HANDLE_PIPESERVER;
}


/* Creates a pipe server. */
int uv_pipe_bind(uv_pipe_t* handle, const char* name) {
  uv_loop_t* loop = handle->loop;
  int i, err, nameSize;
  uv_pipe_accept_t* req;

  if (handle->flags & UV_HANDLE_BOUND) {
    return UV_EINVAL;
  }

  if (!name) {
    return UV_EINVAL;
  }

  if (!(handle->flags & UV_HANDLE_PIPESERVER)) {
    handle->pipe.serv.pending_instances = default_pending_pipe_instances;
  }

  handle->pipe.serv.accept_reqs = (uv_pipe_accept_t*)
    uv__malloc(sizeof(uv_pipe_accept_t) * handle->pipe.serv.pending_instances);
  if (!handle->pipe.serv.accept_reqs) {
    uv_fatal_error(ERROR_OUTOFMEMORY, "uv__malloc");
  }

  for (i = 0; i < handle->pipe.serv.pending_instances; i++) {
    req = &handle->pipe.serv.accept_reqs[i];
    UV_REQ_INIT(req, UV_ACCEPT);
    req->data = handle;
    req->pipeHandle = INVALID_HANDLE_VALUE;
    req->next_pending = NULL;
  }

  /* Convert name to UTF16. */
  nameSize = MultiByteToWideChar(CP_UTF8, 0, name, -1, NULL, 0) * sizeof(WCHAR);
  handle->name = (WCHAR*)uv__malloc(nameSize);
  if (!handle->name) {
    uv_fatal_error(ERROR_OUTOFMEMORY, "uv__malloc");
  }

  if (!MultiByteToWideChar(CP_UTF8,
                           0,
                           name,
                           -1,
                           handle->name,
                           nameSize / sizeof(WCHAR))) {
    err = GetLastError();
    goto error;
  }

  /*
   * Attempt to create the first pipe with FILE_FLAG_FIRST_PIPE_INSTANCE.
   * If this fails then there's already a pipe server for the given pipe name.
   */
  if (!pipe_alloc_accept(loop,
                         handle,
                         &handle->pipe.serv.accept_reqs[0],
                         TRUE)) {
    err = GetLastError();
    if (err == ERROR_ACCESS_DENIED) {
      err = WSAEADDRINUSE;  /* Translates to UV_EADDRINUSE. */
    } else if (err == ERROR_PATH_NOT_FOUND || err == ERROR_INVALID_NAME) {
      err = WSAEACCES;  /* Translates to UV_EACCES. */
    }
    goto error;
  }

<<<<<<< HEAD
  if (uv_set_pipe_handle(loop,
                         handle,
                         handle->pipe.serv.accept_reqs[0].pipeHandle,
                         0)) {
    err = GetLastError();
    goto error;
  }

=======
>>>>>>> e8b989ea
  handle->pipe.serv.pending_accepts = NULL;
  handle->flags |= UV_HANDLE_PIPESERVER;
  handle->flags |= UV_HANDLE_BOUND;

  return 0;

error:
  if (handle->name) {
    uv__free(handle->name);
    handle->name = NULL;
  }

  return uv_translate_sys_error(err);
}


static DWORD WINAPI pipe_connect_thread_proc(void* parameter) {
  uv_loop_t* loop;
  uv_pipe_t* handle;
  uv_connect_t* req;
  HANDLE pipeHandle = INVALID_HANDLE_VALUE;
  DWORD duplex_flags;

  req = (uv_connect_t*) parameter;
  assert(req);
  handle = (uv_pipe_t*) req->handle;
  assert(handle);
  loop = handle->loop;
  assert(loop);

  /* We're here because CreateFile on a pipe returned ERROR_PIPE_BUSY. We wait
   * for the pipe to become available with WaitNamedPipe. */
  while (WaitNamedPipeW(handle->name, 30000)) {
    /* The pipe is now available, try to connect. */
    pipeHandle = open_named_pipe(handle->name, &duplex_flags);
    if (pipeHandle != INVALID_HANDLE_VALUE) {
      break;
    }

    SwitchToThread();
  }

  if (pipeHandle != INVALID_HANDLE_VALUE &&
      !uv_set_pipe_handle(loop, handle, pipeHandle, duplex_flags)) {
    SET_REQ_SUCCESS(req);
  } else {
    SET_REQ_ERROR(req, GetLastError());
  }

  /* Post completed */
  POST_COMPLETION_FOR_REQ(loop, req);

  return 0;
}


void uv_pipe_connect(uv_connect_t* req, uv_pipe_t* handle,
    const char* name, uv_connect_cb cb) {
  uv_loop_t* loop = handle->loop;
  int err, nameSize;
  HANDLE pipeHandle = INVALID_HANDLE_VALUE;
  DWORD duplex_flags;

  UV_REQ_INIT(req, UV_CONNECT);
  req->handle = (uv_stream_t*) handle;
  req->cb = cb;

  /* Convert name to UTF16. */
  nameSize = MultiByteToWideChar(CP_UTF8, 0, name, -1, NULL, 0) * sizeof(WCHAR);
  handle->name = (WCHAR*)uv__malloc(nameSize);
  if (!handle->name) {
    uv_fatal_error(ERROR_OUTOFMEMORY, "uv__malloc");
  }

  if (!MultiByteToWideChar(CP_UTF8,
                           0,
                           name,
                           -1,
                           handle->name,
                           nameSize / sizeof(WCHAR))) {
    err = GetLastError();
    goto error;
  }

  pipeHandle = open_named_pipe(handle->name, &duplex_flags);
  if (pipeHandle == INVALID_HANDLE_VALUE) {
    if (GetLastError() == ERROR_PIPE_BUSY) {
      /* Wait for the server to make a pipe instance available. */
      if (!QueueUserWorkItem(&pipe_connect_thread_proc,
                             req,
                             WT_EXECUTELONGFUNCTION)) {
        err = GetLastError();
        goto error;
      }

      REGISTER_HANDLE_REQ(loop, handle, req);
      handle->reqs_pending++;

      return;
    }

    err = GetLastError();
    goto error;
  }

  assert(pipeHandle != INVALID_HANDLE_VALUE);

  if (uv_set_pipe_handle(loop,
                         (uv_pipe_t*) req->handle,
                         pipeHandle,
                         duplex_flags)) {
    err = GetLastError();
    goto error;
  }

  SET_REQ_SUCCESS(req);
  uv_insert_pending_req(loop, (uv_req_t*) req);
  handle->reqs_pending++;
  REGISTER_HANDLE_REQ(loop, handle, req);
  return;

error:
  if (handle->name) {
    uv__free(handle->name);
    handle->name = NULL;
  }

  if (pipeHandle != INVALID_HANDLE_VALUE) {
    CloseHandle(pipeHandle);
  }

  /* Make this req pending reporting an error. */
  SET_REQ_ERROR(req, err);
  uv_insert_pending_req(loop, (uv_req_t*) req);
  handle->reqs_pending++;
  REGISTER_HANDLE_REQ(loop, handle, req);
  return;
}


void uv__pipe_interrupt_read(uv_pipe_t* handle) {
  BOOL r;

  if (!(handle->flags & UV_HANDLE_READ_PENDING))
    return; /* No pending reads. */
  if (handle->flags & UV_HANDLE_CANCELLATION_PENDING)
    return; /* Already cancelled. */
  if (handle->handle == INVALID_HANDLE_VALUE)
    return; /* Pipe handle closed. */

  if (!(handle->flags & UV_HANDLE_NON_OVERLAPPED_PIPE)) {
    /* Cancel asynchronous read. */
    r = CancelIoEx(handle->handle, &handle->read_req.u.io.overlapped);
    assert(r || GetLastError() == ERROR_NOT_FOUND);

  } else {
    /* Cancel synchronous read (which is happening in the thread pool). */
    HANDLE thread;
    volatile HANDLE* thread_ptr = &handle->pipe.conn.readfile_thread_handle;

    EnterCriticalSection(&handle->pipe.conn.readfile_thread_lock);

    thread = *thread_ptr;
    if (thread == NULL) {
      /* The thread pool thread has not yet reached the point of blocking, we
       * can pre-empt it by setting thread_handle to INVALID_HANDLE_VALUE. */
      *thread_ptr = INVALID_HANDLE_VALUE;

    } else {
      /* Spin until the thread has acknowledged (by setting the thread to
       * INVALID_HANDLE_VALUE) that it is past the point of blocking. */
      while (thread != INVALID_HANDLE_VALUE) {
        r = CancelSynchronousIo(thread);
        assert(r || GetLastError() == ERROR_NOT_FOUND);
        SwitchToThread(); /* Yield thread. */
        thread = *thread_ptr;
      }
    }

    LeaveCriticalSection(&handle->pipe.conn.readfile_thread_lock);
  }

  /* Set flag to indicate that read has been cancelled. */
  handle->flags |= UV_HANDLE_CANCELLATION_PENDING;
}


void uv__pipe_read_stop(uv_pipe_t* handle) {
  handle->flags &= ~UV_HANDLE_READING;
  DECREASE_ACTIVE_COUNT(handle->loop, handle);

  uv__pipe_interrupt_read(handle);
}


/* Cleans up uv_pipe_t (server or connection) and all resources associated with
 * it. */
void uv_pipe_cleanup(uv_loop_t* loop, uv_pipe_t* handle) {
  int i;
  HANDLE pipeHandle;

  uv__pipe_interrupt_read(handle);

  if (handle->name) {
    uv__free(handle->name);
    handle->name = NULL;
  }

  if (handle->flags & UV_HANDLE_PIPESERVER) {
    for (i = 0; i < handle->pipe.serv.pending_instances; i++) {
      pipeHandle = handle->pipe.serv.accept_reqs[i].pipeHandle;
      if (pipeHandle != INVALID_HANDLE_VALUE) {
        CloseHandle(pipeHandle);
        handle->pipe.serv.accept_reqs[i].pipeHandle = INVALID_HANDLE_VALUE;
      }
    }
    handle->handle = INVALID_HANDLE_VALUE;
  }

  if (handle->flags & UV_HANDLE_CONNECTION) {
    handle->flags &= ~UV_HANDLE_WRITABLE;
    eof_timer_destroy(handle);
  }

  if ((handle->flags & UV_HANDLE_CONNECTION)
      && handle->handle != INVALID_HANDLE_VALUE)
    close_pipe(handle);
}


void uv_pipe_close(uv_loop_t* loop, uv_pipe_t* handle) {
  if (handle->flags & UV_HANDLE_READING) {
    handle->flags &= ~UV_HANDLE_READING;
    DECREASE_ACTIVE_COUNT(loop, handle);
  }

  if (handle->flags & UV_HANDLE_LISTENING) {
    handle->flags &= ~UV_HANDLE_LISTENING;
    DECREASE_ACTIVE_COUNT(loop, handle);
  }

  uv_pipe_cleanup(loop, handle);

  if (handle->reqs_pending == 0) {
    uv_want_endgame(loop, (uv_handle_t*) handle);
  }

  handle->flags &= ~(UV_HANDLE_READABLE | UV_HANDLE_WRITABLE);
  uv__handle_closing(handle);
}


static void uv_pipe_queue_accept(uv_loop_t* loop, uv_pipe_t* handle,
    uv_pipe_accept_t* req, BOOL firstInstance) {
  assert(handle->flags & UV_HANDLE_LISTENING);

<<<<<<< HEAD
  if (!firstInstance) {
    assert(req->pipeHandle == INVALID_HANDLE_VALUE);

    req->pipeHandle = CreateNamedPipeW(handle->name,
        PIPE_ACCESS_DUPLEX | FILE_FLAG_OVERLAPPED | WRITE_DAC,
        PIPE_TYPE_BYTE | PIPE_READMODE_BYTE | PIPE_WAIT,
        PIPE_UNLIMITED_INSTANCES, 65536, 65536, 0, NULL);

    if (req->pipeHandle == INVALID_HANDLE_VALUE) {
      SET_REQ_ERROR(req, GetLastError());
      uv_insert_pending_req(loop, (uv_req_t*) req);
      handle->reqs_pending++;
      return;
    }

    if (uv_set_pipe_handle(loop, handle, req->pipeHandle, 0)) {
      CloseHandle(req->pipeHandle);
      req->pipeHandle = INVALID_HANDLE_VALUE;
      SET_REQ_ERROR(req, GetLastError());
      uv_insert_pending_req(loop, (uv_req_t*) req);
      handle->reqs_pending++;
      return;
    }
=======
  if (!firstInstance && !pipe_alloc_accept(loop, handle, req, FALSE)) {
    SET_REQ_ERROR(req, GetLastError());
    uv_insert_pending_req(loop, (uv_req_t*) req);
    handle->reqs_pending++;
    return;
>>>>>>> e8b989ea
  }

  assert(req->pipeHandle != INVALID_HANDLE_VALUE);

  /* Prepare the overlapped structure. */
  memset(&(req->u.io.overlapped), 0, sizeof(req->u.io.overlapped));

  if (!ConnectNamedPipe(req->pipeHandle, &req->u.io.overlapped) &&
      GetLastError() != ERROR_IO_PENDING) {
    if (GetLastError() == ERROR_PIPE_CONNECTED) {
      SET_REQ_SUCCESS(req);
    } else {
      CloseHandle(req->pipeHandle);
      req->pipeHandle = INVALID_HANDLE_VALUE;
      /* Make this req pending reporting an error. */
      SET_REQ_ERROR(req, GetLastError());
    }
    uv_insert_pending_req(loop, (uv_req_t*) req);
    handle->reqs_pending++;
    return;
  }

  /* Wait for completion via IOCP */
  handle->reqs_pending++;
}


int uv_pipe_accept(uv_pipe_t* server, uv_stream_t* client) {
  uv_loop_t* loop = server->loop;
  uv_pipe_t* pipe_client;
  uv_pipe_accept_t* req;
  QUEUE* q;
  uv__ipc_xfer_queue_item_t* item;
  int err;

  if (server->ipc) {
    if (QUEUE_EMPTY(&server->pipe.conn.ipc_xfer_queue)) {
      /* No valid pending sockets. */
      return WSAEWOULDBLOCK;
    }

    q = QUEUE_HEAD(&server->pipe.conn.ipc_xfer_queue);
    QUEUE_REMOVE(q);
    server->pipe.conn.ipc_xfer_queue_length--;
    item = QUEUE_DATA(q, uv__ipc_xfer_queue_item_t, member);

    err = uv__tcp_xfer_import(
        (uv_tcp_t*) client, item->xfer_type, &item->xfer_info);
    if (err != 0)
      return err;

    uv__free(item);

  } else {
    pipe_client = (uv_pipe_t*) client;

    /* Find a connection instance that has been connected, but not yet
     * accepted. */
    req = server->pipe.serv.pending_accepts;

    if (!req) {
      /* No valid connections found, so we error out. */
      return WSAEWOULDBLOCK;
    }

    /* Initialize the client handle and copy the pipeHandle to the client */
    uv_pipe_connection_init(pipe_client);
    pipe_client->handle = req->pipeHandle;
    pipe_client->flags |= UV_HANDLE_READABLE | UV_HANDLE_WRITABLE;

    /* Prepare the req to pick up a new connection */
    server->pipe.serv.pending_accepts = req->next_pending;
    req->next_pending = NULL;
    req->pipeHandle = INVALID_HANDLE_VALUE;

    server->handle = INVALID_HANDLE_VALUE;
    if (!(server->flags & UV_HANDLE_CLOSING)) {
      uv_pipe_queue_accept(loop, server, req, FALSE);
    }
  }

  return 0;
}


/* Starts listening for connections for the given pipe. */
int uv_pipe_listen(uv_pipe_t* handle, int backlog, uv_connection_cb cb) {
  uv_loop_t* loop = handle->loop;
  int i;

  if (handle->flags & UV_HANDLE_LISTENING) {
    handle->stream.serv.connection_cb = cb;
  }

  if (!(handle->flags & UV_HANDLE_BOUND)) {
    return WSAEINVAL;
  }

  if (handle->flags & UV_HANDLE_READING) {
    return WSAEISCONN;
  }

  if (!(handle->flags & UV_HANDLE_PIPESERVER)) {
    return ERROR_NOT_SUPPORTED;
  }

  if (handle->ipc) {
    return WSAEINVAL;
  }

  handle->flags |= UV_HANDLE_LISTENING;
  INCREASE_ACTIVE_COUNT(loop, handle);
  handle->stream.serv.connection_cb = cb;

  /* First pipe handle should have already been created in uv_pipe_bind */
  assert(handle->pipe.serv.accept_reqs[0].pipeHandle != INVALID_HANDLE_VALUE);

  for (i = 0; i < handle->pipe.serv.pending_instances; i++) {
    uv_pipe_queue_accept(loop, handle, &handle->pipe.serv.accept_reqs[i], i == 0);
  }

  return 0;
}


static DWORD WINAPI uv_pipe_zero_readfile_thread_proc(void* arg) {
  uv_read_t* req = (uv_read_t*) arg;
  uv_pipe_t* handle = (uv_pipe_t*) req->data;
  uv_loop_t* loop = handle->loop;
  volatile HANDLE* thread_ptr = &handle->pipe.conn.readfile_thread_handle;
  CRITICAL_SECTION* lock = &handle->pipe.conn.readfile_thread_lock;
  HANDLE thread;
  DWORD bytes;
  DWORD err;

  assert(req->type == UV_READ);
  assert(handle->type == UV_NAMED_PIPE);

  err = 0;

  /* Create a handle to the current thread. */
  if (!DuplicateHandle(GetCurrentProcess(),
                       GetCurrentThread(),
                       GetCurrentProcess(),
                       &thread,
                       0,
                       FALSE,
                       DUPLICATE_SAME_ACCESS)) {
    err = GetLastError();
    goto out1;
  }

  /* The lock needs to be held when thread handle is modified. */
  EnterCriticalSection(lock);
  if (*thread_ptr == INVALID_HANDLE_VALUE) {
    /* uv__pipe_interrupt_read() cancelled reading before we got here. */
    err = ERROR_OPERATION_ABORTED;
  } else {
    /* Let main thread know which worker thread is doing the blocking read. */
    assert(*thread_ptr == NULL);
    *thread_ptr = thread;
  }
  LeaveCriticalSection(lock);

  if (err)
    goto out2;

  /* Block the thread until data is available on the pipe, or the read is
   * cancelled. */
  if (!ReadFile(handle->handle, &uv_zero_, 0, &bytes, NULL))
    err = GetLastError();

  /* Let the main thread know the worker is past the point of blocking. */
  assert(thread == *thread_ptr);
  *thread_ptr = INVALID_HANDLE_VALUE;

  /* Briefly acquire the mutex. Since the main thread holds the lock while it
   * is spinning trying to cancel this thread's I/O, we will block here until
   * it stops doing that. */
  EnterCriticalSection(lock);
  LeaveCriticalSection(lock);

out2:
  /* Close the handle to the current thread. */
  CloseHandle(thread);

out1:
  /* Set request status and post a completion record to the IOCP. */
  if (err)
    SET_REQ_ERROR(req, err);
  else
    SET_REQ_SUCCESS(req);
  POST_COMPLETION_FOR_REQ(loop, req);

  return 0;
}


static DWORD WINAPI uv_pipe_writefile_thread_proc(void* parameter) {
  int result;
  DWORD bytes;
  uv_write_t* req = (uv_write_t*) parameter;
  uv_pipe_t* handle = (uv_pipe_t*) req->handle;
  uv_loop_t* loop = handle->loop;

  assert(req != NULL);
  assert(req->type == UV_WRITE);
  assert(handle->type == UV_NAMED_PIPE);
  assert(req->write_buffer.base);

  result = WriteFile(handle->handle,
                     req->write_buffer.base,
                     req->write_buffer.len,
                     &bytes,
                     NULL);

  if (!result) {
    SET_REQ_ERROR(req, GetLastError());
  }

  POST_COMPLETION_FOR_REQ(loop, req);
  return 0;
}


static void CALLBACK post_completion_read_wait(void* context, BOOLEAN timed_out) {
  uv_read_t* req;
  uv_tcp_t* handle;

  req = (uv_read_t*) context;
  assert(req != NULL);
  handle = (uv_tcp_t*)req->data;
  assert(handle != NULL);
  assert(!timed_out);

  if (!PostQueuedCompletionStatus(handle->loop->iocp,
                                  req->u.io.overlapped.InternalHigh,
                                  0,
                                  &req->u.io.overlapped)) {
    uv_fatal_error(GetLastError(), "PostQueuedCompletionStatus");
  }
}


static void CALLBACK post_completion_write_wait(void* context, BOOLEAN timed_out) {
  uv_write_t* req;
  uv_tcp_t* handle;

  req = (uv_write_t*) context;
  assert(req != NULL);
  handle = (uv_tcp_t*)req->handle;
  assert(handle != NULL);
  assert(!timed_out);

  if (!PostQueuedCompletionStatus(handle->loop->iocp,
                                  req->u.io.overlapped.InternalHigh,
                                  0,
                                  &req->u.io.overlapped)) {
    uv_fatal_error(GetLastError(), "PostQueuedCompletionStatus");
  }
}


static void uv_pipe_queue_read(uv_loop_t* loop, uv_pipe_t* handle) {
  uv_read_t* req;
  int result;

  assert(handle->flags & UV_HANDLE_READING);
  assert(!(handle->flags & UV_HANDLE_READ_PENDING));

  assert(handle->handle != INVALID_HANDLE_VALUE);

  req = &handle->read_req;

  if (handle->flags & UV_HANDLE_NON_OVERLAPPED_PIPE) {
    handle->pipe.conn.readfile_thread_handle = NULL; /* Reset cancellation. */
    if (!QueueUserWorkItem(&uv_pipe_zero_readfile_thread_proc,
                           req,
                           WT_EXECUTELONGFUNCTION)) {
      /* Make this req pending reporting an error. */
      SET_REQ_ERROR(req, GetLastError());
      goto error;
    }
  } else {
    memset(&req->u.io.overlapped, 0, sizeof(req->u.io.overlapped));
    if (handle->flags & UV_HANDLE_EMULATE_IOCP) {
      assert(req->event_handle != NULL);
      req->u.io.overlapped.hEvent = (HANDLE) ((uintptr_t) req->event_handle | 1);
    }

    /* Do 0-read */
    result = ReadFile(handle->handle,
                      &uv_zero_,
                      0,
                      NULL,
                      &req->u.io.overlapped);

    if (!result && GetLastError() != ERROR_IO_PENDING) {
      /* Make this req pending reporting an error. */
      SET_REQ_ERROR(req, GetLastError());
      goto error;
    }

    if (handle->flags & UV_HANDLE_EMULATE_IOCP) {
      if (req->wait_handle == INVALID_HANDLE_VALUE) {
        if (!RegisterWaitForSingleObject(&req->wait_handle,
            req->event_handle, post_completion_read_wait, (void*) req,
            INFINITE, WT_EXECUTEINWAITTHREAD)) {
          SET_REQ_ERROR(req, GetLastError());
          goto error;
        }
      }
    }
  }

  /* Start the eof timer if there is one */
  eof_timer_start(handle);
  handle->flags |= UV_HANDLE_READ_PENDING;
  handle->reqs_pending++;
  return;

error:
  uv_insert_pending_req(loop, (uv_req_t*)req);
  handle->flags |= UV_HANDLE_READ_PENDING;
  handle->reqs_pending++;
}


int uv_pipe_read_start(uv_pipe_t* handle,
                       uv_alloc_cb alloc_cb,
                       uv_read_cb read_cb) {
  uv_loop_t* loop = handle->loop;

  handle->flags |= UV_HANDLE_READING;
  INCREASE_ACTIVE_COUNT(loop, handle);
  handle->read_cb = read_cb;
  handle->alloc_cb = alloc_cb;

  /* If reading was stopped and then started again, there could still be a read
   * request pending. */
  if (!(handle->flags & UV_HANDLE_READ_PENDING)) {
    if (handle->flags & UV_HANDLE_EMULATE_IOCP &&
        handle->read_req.event_handle == NULL) {
      handle->read_req.event_handle = CreateEvent(NULL, 0, 0, NULL);
      if (handle->read_req.event_handle == NULL) {
        uv_fatal_error(GetLastError(), "CreateEvent");
      }
    }
    uv_pipe_queue_read(loop, handle);
  }

  return 0;
}


static void uv_insert_non_overlapped_write_req(uv_pipe_t* handle,
    uv_write_t* req) {
  req->next_req = NULL;
  if (handle->pipe.conn.non_overlapped_writes_tail) {
    req->next_req =
      handle->pipe.conn.non_overlapped_writes_tail->next_req;
    handle->pipe.conn.non_overlapped_writes_tail->next_req = (uv_req_t*)req;
    handle->pipe.conn.non_overlapped_writes_tail = req;
  } else {
    req->next_req = (uv_req_t*)req;
    handle->pipe.conn.non_overlapped_writes_tail = req;
  }
}


static uv_write_t* uv_remove_non_overlapped_write_req(uv_pipe_t* handle) {
  uv_write_t* req;

  if (handle->pipe.conn.non_overlapped_writes_tail) {
    req = (uv_write_t*)handle->pipe.conn.non_overlapped_writes_tail->next_req;

    if (req == handle->pipe.conn.non_overlapped_writes_tail) {
      handle->pipe.conn.non_overlapped_writes_tail = NULL;
    } else {
      handle->pipe.conn.non_overlapped_writes_tail->next_req =
        req->next_req;
    }

    return req;
  } else {
    /* queue empty */
    return NULL;
  }
}


static void uv_queue_non_overlapped_write(uv_pipe_t* handle) {
  uv_write_t* req = uv_remove_non_overlapped_write_req(handle);
  if (req) {
    if (!QueueUserWorkItem(&uv_pipe_writefile_thread_proc,
                           req,
                           WT_EXECUTELONGFUNCTION)) {
      uv_fatal_error(GetLastError(), "QueueUserWorkItem");
    }
  }
}


static int uv__build_coalesced_write_req(uv_write_t* user_req,
                                         const uv_buf_t bufs[],
                                         size_t nbufs,
                                         uv_write_t** req_out,
                                         uv_buf_t* write_buf_out) {
  /* Pack into a single heap-allocated buffer:
   *   (a) a uv_write_t structure where libuv stores the actual state.
   *   (b) a pointer to the original uv_write_t.
   *   (c) data from all `bufs` entries.
   */
  char* heap_buffer;
  size_t heap_buffer_length, heap_buffer_offset;
  uv__coalesced_write_t* coalesced_write_req; /* (a) + (b) */
  char* data_start;                           /* (c) */
  size_t data_length;
  unsigned int i;

  /* Compute combined size of all combined buffers from `bufs`. */
  data_length = 0;
  for (i = 0; i < nbufs; i++)
    data_length += bufs[i].len;

  /* The total combined size of data buffers should not exceed UINT32_MAX,
   * because WriteFile() won't accept buffers larger than that. */
  if (data_length > UINT32_MAX)
    return WSAENOBUFS; /* Maps to UV_ENOBUFS. */

  /* Compute heap buffer size. */
  heap_buffer_length = sizeof *coalesced_write_req + /* (a) + (b) */
                       data_length;                  /* (c) */

  /* Allocate buffer. */
  heap_buffer = uv__malloc(heap_buffer_length);
  if (heap_buffer == NULL)
    return ERROR_NOT_ENOUGH_MEMORY; /* Maps to UV_ENOMEM. */

  /* Copy uv_write_t information to the buffer. */
  coalesced_write_req = (uv__coalesced_write_t*) heap_buffer;
  coalesced_write_req->req = *user_req; /* copy (a) */
  coalesced_write_req->req.coalesced = 1;
  coalesced_write_req->user_req = user_req;         /* copy (b) */
  heap_buffer_offset = sizeof *coalesced_write_req; /* offset (a) + (b) */

  /* Copy data buffers to the heap buffer. */
  data_start = &heap_buffer[heap_buffer_offset];
  for (i = 0; i < nbufs; i++) {
    memcpy(&heap_buffer[heap_buffer_offset],
           bufs[i].base,
           bufs[i].len);               /* copy (c) */
    heap_buffer_offset += bufs[i].len; /* offset (c) */
  }
  assert(heap_buffer_offset == heap_buffer_length);

  /* Set out arguments and return. */
  *req_out = &coalesced_write_req->req;
  *write_buf_out = uv_buf_init(data_start, (unsigned int) data_length);
  return 0;
}


static int uv__pipe_write_data(uv_loop_t* loop,
                               uv_write_t* req,
                               uv_pipe_t* handle,
                               const uv_buf_t bufs[],
                               size_t nbufs,
                               uv_write_cb cb,
                               int copy_always) {
  int err;
  int result;
  uv_buf_t write_buf;

  assert(handle->handle != INVALID_HANDLE_VALUE);

  UV_REQ_INIT(req, UV_WRITE);
  req->handle = (uv_stream_t*) handle;
  req->send_handle = NULL;
  req->cb = cb;
  /* Private fields. */
  req->coalesced = 0;
  req->event_handle = NULL;
  req->wait_handle = INVALID_HANDLE_VALUE;

  /* Prepare the overlapped structure. */
  memset(&req->u.io.overlapped, 0, sizeof(req->u.io.overlapped));
  if (handle->flags & (UV_HANDLE_EMULATE_IOCP | UV_HANDLE_BLOCKING_WRITES)) {
    req->event_handle = CreateEvent(NULL, 0, 0, NULL);
    if (req->event_handle == NULL) {
      uv_fatal_error(GetLastError(), "CreateEvent");
    }
    req->u.io.overlapped.hEvent = (HANDLE) ((uintptr_t) req->event_handle | 1);
  }
  req->write_buffer = uv_null_buf_;

  if (nbufs == 0) {
    /* Write empty buffer. */
    write_buf = uv_null_buf_;
  } else if (nbufs == 1 && !copy_always) {
    /* Write directly from bufs[0]. */
    write_buf = bufs[0];
  } else {
    /* Coalesce all `bufs` into one big buffer. This also creates a new
     * write-request structure that replaces the old one. */
    err = uv__build_coalesced_write_req(req, bufs, nbufs, &req, &write_buf);
    if (err != 0)
      return err;
  }

  if ((handle->flags &
      (UV_HANDLE_BLOCKING_WRITES | UV_HANDLE_NON_OVERLAPPED_PIPE)) ==
      (UV_HANDLE_BLOCKING_WRITES | UV_HANDLE_NON_OVERLAPPED_PIPE)) {
    DWORD bytes;
    result =
        WriteFile(handle->handle, write_buf.base, write_buf.len, &bytes, NULL);

    if (!result) {
      err = GetLastError();
      return err;
    } else {
      /* Request completed immediately. */
      req->u.io.queued_bytes = 0;
    }

    REGISTER_HANDLE_REQ(loop, handle, req);
    handle->reqs_pending++;
    handle->stream.conn.write_reqs_pending++;
    POST_COMPLETION_FOR_REQ(loop, req);
    return 0;
  } else if (handle->flags & UV_HANDLE_NON_OVERLAPPED_PIPE) {
    req->write_buffer = write_buf;
    uv_insert_non_overlapped_write_req(handle, req);
    if (handle->stream.conn.write_reqs_pending == 0) {
      uv_queue_non_overlapped_write(handle);
    }

    /* Request queued by the kernel. */
    req->u.io.queued_bytes = write_buf.len;
    handle->write_queue_size += req->u.io.queued_bytes;
  } else if (handle->flags & UV_HANDLE_BLOCKING_WRITES) {
    /* Using overlapped IO, but wait for completion before returning */
    result = WriteFile(handle->handle,
                       write_buf.base,
                       write_buf.len,
                       NULL,
                       &req->u.io.overlapped);

    if (!result && GetLastError() != ERROR_IO_PENDING) {
      err = GetLastError();
      CloseHandle(req->event_handle);
      req->event_handle = NULL;
      return err;
    }

    if (result) {
      /* Request completed immediately. */
      req->u.io.queued_bytes = 0;
    } else {
      /* Request queued by the kernel. */
      req->u.io.queued_bytes = write_buf.len;
      handle->write_queue_size += req->u.io.queued_bytes;
      if (WaitForSingleObject(req->event_handle, INFINITE) !=
          WAIT_OBJECT_0) {
        err = GetLastError();
        CloseHandle(req->event_handle);
        req->event_handle = NULL;
        return err;
      }
    }
    CloseHandle(req->event_handle);
    req->event_handle = NULL;

    REGISTER_HANDLE_REQ(loop, handle, req);
    handle->reqs_pending++;
    handle->stream.conn.write_reqs_pending++;
    return 0;
  } else {
    result = WriteFile(handle->handle,
                       write_buf.base,
                       write_buf.len,
                       NULL,
                       &req->u.io.overlapped);

    if (!result && GetLastError() != ERROR_IO_PENDING) {
      return GetLastError();
    }

    if (result) {
      /* Request completed immediately. */
      req->u.io.queued_bytes = 0;
    } else {
      /* Request queued by the kernel. */
      req->u.io.queued_bytes = write_buf.len;
      handle->write_queue_size += req->u.io.queued_bytes;
    }

    if (handle->flags & UV_HANDLE_EMULATE_IOCP) {
      if (!RegisterWaitForSingleObject(&req->wait_handle,
          req->event_handle, post_completion_write_wait, (void*) req,
          INFINITE, WT_EXECUTEINWAITTHREAD)) {
        return GetLastError();
      }
    }
  }

  REGISTER_HANDLE_REQ(loop, handle, req);
  handle->reqs_pending++;
  handle->stream.conn.write_reqs_pending++;

  return 0;
}


static DWORD uv__pipe_get_ipc_remote_pid(uv_pipe_t* handle) {
  DWORD* pid = &handle->pipe.conn.ipc_remote_pid;

  /* If the both ends of the IPC pipe are owned by the same process,
   * the remote end pid may not yet be set. If so, do it here.
   * TODO: this is weird; it'd probably better to use a handshake. */
  if (*pid == 0)
    *pid = GetCurrentProcessId();

  return *pid;
}


int uv__pipe_write_ipc(uv_loop_t* loop,
                       uv_write_t* req,
                       uv_pipe_t* handle,
                       const uv_buf_t data_bufs[],
                       size_t data_buf_count,
                       uv_stream_t* send_handle,
                       uv_write_cb cb) {
  uv_buf_t stack_bufs[6];
  uv_buf_t* bufs;
  size_t buf_count, buf_index;
  uv__ipc_frame_header_t frame_header;
  uv__ipc_socket_xfer_type_t xfer_type = UV__IPC_SOCKET_XFER_NONE;
  uv__ipc_socket_xfer_info_t xfer_info;
  uint64_t data_length;
  size_t i;
  int err;

  /* Compute the combined size of data buffers. */
  data_length = 0;
  for (i = 0; i < data_buf_count; i++)
    data_length += data_bufs[i].len;
  if (data_length > UINT32_MAX)
    return WSAENOBUFS; /* Maps to UV_ENOBUFS. */

  /* Prepare the frame's socket xfer payload. */
  if (send_handle != NULL) {
    uv_tcp_t* send_tcp_handle = (uv_tcp_t*) send_handle;

    /* Verify that `send_handle` it is indeed a tcp handle. */
    if (send_tcp_handle->type != UV_TCP)
      return ERROR_NOT_SUPPORTED;

    /* Export the tcp handle. */
    err = uv__tcp_xfer_export(send_tcp_handle,
                              uv__pipe_get_ipc_remote_pid(handle),
                              &xfer_type,
                              &xfer_info);
    if (err != 0)
      return err;
  }

  /* Compute the number of uv_buf_t's required. */
  buf_count = 1 + data_buf_count; /* Frame header and data buffers. */
  if (send_handle != NULL)
    buf_count += 1; /* One extra for the socket xfer information. */

  /* Use the on-stack buffer array if it is big enough; otherwise allocate
   * space for it on the heap. */
  if (buf_count < ARRAY_SIZE(stack_bufs)) {
    /* Use on-stack buffer array. */
    bufs = stack_bufs;
  } else {
    /* Use heap-allocated buffer array. */
    bufs = uv__calloc(buf_count, sizeof(uv_buf_t));
    if (bufs == NULL)
      return ERROR_NOT_ENOUGH_MEMORY; /* Maps to UV_ENOMEM. */
  }
  buf_index = 0;

  /* Initialize frame header and add it to the buffers list. */
  memset(&frame_header, 0, sizeof frame_header);
  bufs[buf_index++] = uv_buf_init((char*) &frame_header, sizeof frame_header);

  if (send_handle != NULL) {
    /* Add frame header flags. */
    switch (xfer_type) {
      case UV__IPC_SOCKET_XFER_TCP_CONNECTION:
        frame_header.flags |= UV__IPC_FRAME_HAS_SOCKET_XFER |
                              UV__IPC_FRAME_XFER_IS_TCP_CONNECTION;
        break;
      case UV__IPC_SOCKET_XFER_TCP_SERVER:
        frame_header.flags |= UV__IPC_FRAME_HAS_SOCKET_XFER;
        break;
      default:
        assert(0);  /* Unreachable. */
    }
    /* Add xfer info buffer. */
    bufs[buf_index++] = uv_buf_init((char*) &xfer_info, sizeof xfer_info);
  }

  if (data_length > 0) {
    /* Update frame header. */
    frame_header.flags |= UV__IPC_FRAME_HAS_DATA;
    frame_header.data_length = (uint32_t) data_length;
    /* Add data buffers to buffers list. */
    for (i = 0; i < data_buf_count; i++)
      bufs[buf_index++] = data_bufs[i];
  }

  /* Write buffers. We set the `always_copy` flag, so it is not a problem that
   * some of the written data lives on the stack. */
  err = uv__pipe_write_data(loop, req, handle, bufs, buf_count, cb, 1);

  /* If we had to heap-allocate the bufs array, free it now. */
  if (bufs != stack_bufs) {
    uv__free(bufs);
  }

  return err;
}


int uv__pipe_write(uv_loop_t* loop,
                   uv_write_t* req,
                   uv_pipe_t* handle,
                   const uv_buf_t bufs[],
                   size_t nbufs,
                   uv_stream_t* send_handle,
                   uv_write_cb cb) {
  if (handle->ipc) {
    /* IPC pipe write: use framing protocol. */
    return uv__pipe_write_ipc(loop, req, handle, bufs, nbufs, send_handle, cb);
  } else {
    /* Non-IPC pipe write: put data on the wire directly. */
    assert(send_handle == NULL);
    return uv__pipe_write_data(loop, req, handle, bufs, nbufs, cb, 0);
  }
}


static void uv_pipe_read_eof(uv_loop_t* loop, uv_pipe_t* handle,
    uv_buf_t buf) {
  /* If there is an eof timer running, we don't need it any more, so discard
   * it. */
  eof_timer_destroy(handle);

  handle->flags &= ~UV_HANDLE_READABLE;
  uv_read_stop((uv_stream_t*) handle);

  handle->read_cb((uv_stream_t*) handle, UV_EOF, &buf);
}


static void uv_pipe_read_error(uv_loop_t* loop, uv_pipe_t* handle, int error,
    uv_buf_t buf) {
  /* If there is an eof timer running, we don't need it any more, so discard
   * it. */
  eof_timer_destroy(handle);

  uv_read_stop((uv_stream_t*) handle);

  handle->read_cb((uv_stream_t*)handle, uv_translate_sys_error(error), &buf);
}


static void uv_pipe_read_error_or_eof(uv_loop_t* loop, uv_pipe_t* handle,
    int error, uv_buf_t buf) {
  if (error == ERROR_BROKEN_PIPE) {
    uv_pipe_read_eof(loop, handle, buf);
  } else {
    uv_pipe_read_error(loop, handle, error, buf);
  }
}


static void uv__pipe_queue_ipc_xfer_info(
    uv_pipe_t* handle,
    uv__ipc_socket_xfer_type_t xfer_type,
    uv__ipc_socket_xfer_info_t* xfer_info) {
  uv__ipc_xfer_queue_item_t* item;

  item = (uv__ipc_xfer_queue_item_t*) uv__malloc(sizeof(*item));
  if (item == NULL)
    uv_fatal_error(ERROR_OUTOFMEMORY, "uv__malloc");

  item->xfer_type = xfer_type;
  item->xfer_info = *xfer_info;

  QUEUE_INSERT_TAIL(&handle->pipe.conn.ipc_xfer_queue, &item->member);
  handle->pipe.conn.ipc_xfer_queue_length++;
}


/* Read an exact number of bytes from a pipe. If an error or end-of-file is
 * encountered before the requested number of bytes are read, an error is
 * returned. */
static int uv__pipe_read_exactly(HANDLE h, void* buffer, DWORD count) {
  DWORD bytes_read, bytes_read_now;

  bytes_read = 0;
  while (bytes_read < count) {
    if (!ReadFile(h,
                  (char*) buffer + bytes_read,
                  count - bytes_read,
                  &bytes_read_now,
                  NULL)) {
      return GetLastError();
    }

    bytes_read += bytes_read_now;
  }

  assert(bytes_read == count);
  return 0;
}


static DWORD uv__pipe_read_data(uv_loop_t* loop,
                                uv_pipe_t* handle,
                                DWORD suggested_bytes,
                                DWORD max_bytes) {
  DWORD bytes_read;
  uv_buf_t buf;

  /* Ask the user for a buffer to read data into. */
  buf = uv_buf_init(NULL, 0);
  handle->alloc_cb((uv_handle_t*) handle, suggested_bytes, &buf);
  if (buf.base == NULL || buf.len == 0) {
    handle->read_cb((uv_stream_t*) handle, UV_ENOBUFS, &buf);
    return 0; /* Break out of read loop. */
  }

  /* Ensure we read at most the smaller of:
   *   (a) the length of the user-allocated buffer.
   *   (b) the maximum data length as specified by the `max_bytes` argument.
   */
  if (max_bytes > buf.len)
    max_bytes = buf.len;

  /* Read into the user buffer. */
  if (!ReadFile(handle->handle, buf.base, max_bytes, &bytes_read, NULL)) {
    uv_pipe_read_error_or_eof(loop, handle, GetLastError(), buf);
    return 0; /* Break out of read loop. */
  }

  /* Call the read callback. */
  handle->read_cb((uv_stream_t*) handle, bytes_read, &buf);

  return bytes_read;
}


static DWORD uv__pipe_read_ipc(uv_loop_t* loop, uv_pipe_t* handle) {
  uint32_t* data_remaining = &handle->pipe.conn.ipc_data_frame.payload_remaining;
  int err;

  if (*data_remaining > 0) {
    /* Read frame data payload. */
    DWORD bytes_read =
        uv__pipe_read_data(loop, handle, *data_remaining, *data_remaining);
    *data_remaining -= bytes_read;
    return bytes_read;

  } else {
    /* Start of a new IPC frame. */
    uv__ipc_frame_header_t frame_header;
    uint32_t xfer_flags;
    uv__ipc_socket_xfer_type_t xfer_type;
    uv__ipc_socket_xfer_info_t xfer_info;

    /* Read the IPC frame header. */
    err = uv__pipe_read_exactly(
        handle->handle, &frame_header, sizeof frame_header);
    if (err)
      goto error;

    /* Validate that flags are valid. */
    if ((frame_header.flags & ~UV__IPC_FRAME_VALID_FLAGS) != 0)
      goto invalid;
    /* Validate that reserved2 is zero. */
    if (frame_header.reserved2 != 0)
      goto invalid;

    /* Parse xfer flags. */
    xfer_flags = frame_header.flags & UV__IPC_FRAME_XFER_FLAGS;
    if (xfer_flags & UV__IPC_FRAME_HAS_SOCKET_XFER) {
      /* Socket coming -- determine the type. */
      xfer_type = xfer_flags & UV__IPC_FRAME_XFER_IS_TCP_CONNECTION
                      ? UV__IPC_SOCKET_XFER_TCP_CONNECTION
                      : UV__IPC_SOCKET_XFER_TCP_SERVER;
    } else if (xfer_flags == 0) {
      /* No socket. */
      xfer_type = UV__IPC_SOCKET_XFER_NONE;
    } else {
      /* Invalid flags. */
      goto invalid;
    }

    /* Parse data frame information. */
    if (frame_header.flags & UV__IPC_FRAME_HAS_DATA) {
      *data_remaining = frame_header.data_length;
    } else if (frame_header.data_length != 0) {
      /* Data length greater than zero but data flag not set -- invalid. */
      goto invalid;
    }

    /* If no socket xfer info follows, return here. Data will be read in a
     * subsequent invocation of uv__pipe_read_ipc(). */
    if (xfer_type == UV__IPC_SOCKET_XFER_NONE)
      return sizeof frame_header; /* Number of bytes read. */

    /* Read transferred socket information. */
    err = uv__pipe_read_exactly(handle->handle, &xfer_info, sizeof xfer_info);
    if (err)
      goto error;

    /* Store the pending socket info. */
    uv__pipe_queue_ipc_xfer_info(handle, xfer_type, &xfer_info);

    /* Return number of bytes read. */
    return sizeof frame_header + sizeof xfer_info;
  }

invalid:
  /* Invalid frame. */
  err = WSAECONNABORTED; /* Maps to UV_ECONNABORTED. */

error:
  uv_pipe_read_error_or_eof(loop, handle, err, uv_null_buf_);
  return 0; /* Break out of read loop. */
}


void uv_process_pipe_read_req(uv_loop_t* loop,
                              uv_pipe_t* handle,
                              uv_req_t* req) {
  assert(handle->type == UV_NAMED_PIPE);

  handle->flags &= ~(UV_HANDLE_READ_PENDING | UV_HANDLE_CANCELLATION_PENDING);
  DECREASE_PENDING_REQ_COUNT(handle);
  eof_timer_stop(handle);

  /* At this point, we're done with bookkeeping. If the user has stopped
   * reading the pipe in the meantime, there is nothing left to do, since there
   * is no callback that we can call. */
  if (!(handle->flags & UV_HANDLE_READING))
    return;

  if (!REQ_SUCCESS(req)) {
    /* An error occurred doing the zero-read. */
    DWORD err = GET_REQ_ERROR(req);

    /* If the read was cancelled by uv__pipe_interrupt_read(), the request may
     * indicate an ERROR_OPERATION_ABORTED error. This error isn't relevant to
     * the user; we'll start a new zero-read at the end of this function. */
    if (err != ERROR_OPERATION_ABORTED)
      uv_pipe_read_error_or_eof(loop, handle, err, uv_null_buf_);

  } else {
    /* The zero-read completed without error, indicating there is data
     * available in the kernel buffer. */
    DWORD avail;

    /* Get the number of bytes available. */
    avail = 0;
    if (!PeekNamedPipe(handle->handle, NULL, 0, NULL, &avail, NULL))
      uv_pipe_read_error_or_eof(loop, handle, GetLastError(), uv_null_buf_);

    /* Read until we've either read all the bytes available, or the 'reading'
     * flag is cleared. */
    while (avail > 0 && handle->flags & UV_HANDLE_READING) {
      /* Depending on the type of pipe, read either IPC frames or raw data. */
      DWORD bytes_read =
          handle->ipc ? uv__pipe_read_ipc(loop, handle)
                      : uv__pipe_read_data(loop, handle, avail, (DWORD) -1);

      /* If no bytes were read, treat this as an indication that an error
       * occurred, and break out of the read loop. */
      if (bytes_read == 0)
        break;

      /* It is possible that more bytes were read than we thought were
       * available. To prevent `avail` from underflowing, break out of the loop
       * if this is the case. */
      if (bytes_read > avail)
        break;

      /* Recompute the number of bytes available. */
      avail -= bytes_read;
    }
  }

  /* Start another zero-read request if necessary. */
  if ((handle->flags & UV_HANDLE_READING) &&
      !(handle->flags & UV_HANDLE_READ_PENDING)) {
    uv_pipe_queue_read(loop, handle);
  }
}


void uv_process_pipe_write_req(uv_loop_t* loop, uv_pipe_t* handle,
    uv_write_t* req) {
  int err;

  assert(handle->type == UV_NAMED_PIPE);

  assert(handle->write_queue_size >= req->u.io.queued_bytes);
  handle->write_queue_size -= req->u.io.queued_bytes;

  UNREGISTER_HANDLE_REQ(loop, handle, req);

  if (handle->flags & UV_HANDLE_EMULATE_IOCP) {
    if (req->wait_handle != INVALID_HANDLE_VALUE) {
      UnregisterWait(req->wait_handle);
      req->wait_handle = INVALID_HANDLE_VALUE;
    }
    if (req->event_handle) {
      CloseHandle(req->event_handle);
      req->event_handle = NULL;
    }
  }

  err = GET_REQ_ERROR(req);

  /* If this was a coalesced write, extract pointer to the user_provided
   * uv_write_t structure so we can pass the expected pointer to the callback,
   * then free the heap-allocated write req. */
  if (req->coalesced) {
    uv__coalesced_write_t* coalesced_write =
        container_of(req, uv__coalesced_write_t, req);
    req = coalesced_write->user_req;
    uv__free(coalesced_write);
  }
  if (req->cb) {
    req->cb(req, uv_translate_sys_error(err));
  }

  handle->stream.conn.write_reqs_pending--;

  if (handle->flags & UV_HANDLE_NON_OVERLAPPED_PIPE &&
      handle->pipe.conn.non_overlapped_writes_tail) {
    assert(handle->stream.conn.write_reqs_pending > 0);
    uv_queue_non_overlapped_write(handle);
  }

  if (handle->stream.conn.shutdown_req != NULL &&
      handle->stream.conn.write_reqs_pending == 0) {
    uv_want_endgame(loop, (uv_handle_t*)handle);
  }

  DECREASE_PENDING_REQ_COUNT(handle);
}


void uv_process_pipe_accept_req(uv_loop_t* loop, uv_pipe_t* handle,
    uv_req_t* raw_req) {
  uv_pipe_accept_t* req = (uv_pipe_accept_t*) raw_req;

  assert(handle->type == UV_NAMED_PIPE);

  if (handle->flags & UV_HANDLE_CLOSING) {
    /* The req->pipeHandle should be freed already in uv_pipe_cleanup(). */
    assert(req->pipeHandle == INVALID_HANDLE_VALUE);
    DECREASE_PENDING_REQ_COUNT(handle);
    return;
  }

  if (REQ_SUCCESS(req)) {
    assert(req->pipeHandle != INVALID_HANDLE_VALUE);
    req->next_pending = handle->pipe.serv.pending_accepts;
    handle->pipe.serv.pending_accepts = req;

    if (handle->stream.serv.connection_cb) {
      handle->stream.serv.connection_cb((uv_stream_t*)handle, 0);
    }
  } else {
    if (req->pipeHandle != INVALID_HANDLE_VALUE) {
      CloseHandle(req->pipeHandle);
      req->pipeHandle = INVALID_HANDLE_VALUE;
    }
    if (!(handle->flags & UV_HANDLE_CLOSING)) {
      uv_pipe_queue_accept(loop, handle, req, FALSE);
    }
  }

  DECREASE_PENDING_REQ_COUNT(handle);
}


void uv_process_pipe_connect_req(uv_loop_t* loop, uv_pipe_t* handle,
    uv_connect_t* req) {
  int err;

  assert(handle->type == UV_NAMED_PIPE);

  UNREGISTER_HANDLE_REQ(loop, handle, req);

  if (req->cb) {
    err = 0;
    if (REQ_SUCCESS(req)) {
      uv_pipe_connection_init(handle);
    } else {
      err = GET_REQ_ERROR(req);
    }
    req->cb(req, uv_translate_sys_error(err));
  }

  DECREASE_PENDING_REQ_COUNT(handle);
}


void uv_process_pipe_shutdown_req(uv_loop_t* loop, uv_pipe_t* handle,
    uv_shutdown_t* req) {
  assert(handle->type == UV_NAMED_PIPE);

  UNREGISTER_HANDLE_REQ(loop, handle, req);

  if (handle->flags & UV_HANDLE_READABLE) {
    /* Initialize and optionally start the eof timer. Only do this if the pipe
     * is readable and we haven't seen EOF come in ourselves. */
    eof_timer_init(handle);

    /* If reading start the timer right now. Otherwise uv_pipe_queue_read will
     * start it. */
    if (handle->flags & UV_HANDLE_READ_PENDING) {
      eof_timer_start(handle);
    }

  } else {
    /* This pipe is not readable. We can just close it to let the other end
     * know that we're done writing. */
    close_pipe(handle);
  }

  if (req->cb) {
    req->cb(req, 0);
  }

  DECREASE_PENDING_REQ_COUNT(handle);
}


static void eof_timer_init(uv_pipe_t* pipe) {
  int r;

  assert(pipe->pipe.conn.eof_timer == NULL);
  assert(pipe->flags & UV_HANDLE_CONNECTION);

  pipe->pipe.conn.eof_timer = (uv_timer_t*) uv__malloc(sizeof *pipe->pipe.conn.eof_timer);

  r = uv_timer_init(pipe->loop, pipe->pipe.conn.eof_timer);
  assert(r == 0); /* timers can't fail */
  pipe->pipe.conn.eof_timer->data = pipe;
  uv_unref((uv_handle_t*) pipe->pipe.conn.eof_timer);
}


static void eof_timer_start(uv_pipe_t* pipe) {
  assert(pipe->flags & UV_HANDLE_CONNECTION);

  if (pipe->pipe.conn.eof_timer != NULL) {
    uv_timer_start(pipe->pipe.conn.eof_timer, eof_timer_cb, eof_timeout, 0);
  }
}


static void eof_timer_stop(uv_pipe_t* pipe) {
  assert(pipe->flags & UV_HANDLE_CONNECTION);

  if (pipe->pipe.conn.eof_timer != NULL) {
    uv_timer_stop(pipe->pipe.conn.eof_timer);
  }
}


static void eof_timer_cb(uv_timer_t* timer) {
  uv_pipe_t* pipe = (uv_pipe_t*) timer->data;
  uv_loop_t* loop = timer->loop;

  assert(pipe->type == UV_NAMED_PIPE);

  /* This should always be true, since we start the timer only in
   * uv_pipe_queue_read after successfully calling ReadFile, or in
   * uv_process_pipe_shutdown_req if a read is pending, and we always
   * immediately stop the timer in uv_process_pipe_read_req. */
  assert(pipe->flags & UV_HANDLE_READ_PENDING);

  /* If there are many packets coming off the iocp then the timer callback may
   * be called before the read request is coming off the queue. Therefore we
   * check here if the read request has completed but will be processed later.
   */
  if ((pipe->flags & UV_HANDLE_READ_PENDING) &&
      HasOverlappedIoCompleted(&pipe->read_req.u.io.overlapped)) {
    return;
  }

  /* Force both ends off the pipe. */
  close_pipe(pipe);

  /* Stop reading, so the pending read that is going to fail will not be
   * reported to the user. */
  uv_read_stop((uv_stream_t*) pipe);

  /* Report the eof and update flags. This will get reported even if the user
   * stopped reading in the meantime. TODO: is that okay? */
  uv_pipe_read_eof(loop, pipe, uv_null_buf_);
}


static void eof_timer_destroy(uv_pipe_t* pipe) {
  assert(pipe->flags & UV_HANDLE_CONNECTION);

  if (pipe->pipe.conn.eof_timer) {
    uv_close((uv_handle_t*) pipe->pipe.conn.eof_timer, eof_timer_close_cb);
    pipe->pipe.conn.eof_timer = NULL;
  }
}


static void eof_timer_close_cb(uv_handle_t* handle) {
  assert(handle->type == UV_TIMER);
  uv__free(handle);
}


int uv_pipe_open(uv_pipe_t* pipe, uv_os_fd_t os_handle) {
  NTSTATUS nt_status;
  IO_STATUS_BLOCK io_status;
  FILE_ACCESS_INFORMATION access;
  DWORD duplex_flags = 0;

  if (os_handle == INVALID_HANDLE_VALUE)
    return UV_EBADF;

  /* In order to avoid closing a stdio pseudo-handle, or having it get replaced under us,
   * duplicate the underlying OS handle and forget about the original one.
   */
  if (os_handle == UV_STDIN_FD || os_handle == UV_STDOUT_FD || os_handle == UV_STDERR_FD) {
    int dup_err = uv__dup(os_handle, &os_handle);
    if (dup_err)
      return dup_err;
  }

  /* Determine what kind of permissions we have on this handle.
   * Cygwin opens the pipe in message mode, but we can support it,
   * just query the access flags and set the stream flags accordingly.
   */
  nt_status = pNtQueryInformationFile(os_handle,
                                      &io_status,
                                      &access,
                                      sizeof(access),
                                      FileAccessInformation);
  if (nt_status != STATUS_SUCCESS)
    return UV_EINVAL;

  if (pipe->ipc) {
    if (!(access.AccessFlags & FILE_WRITE_DATA) ||
        !(access.AccessFlags & FILE_READ_DATA)) {
      return UV_EINVAL;
    }
  }

  if (access.AccessFlags & FILE_WRITE_DATA)
    duplex_flags |= UV_HANDLE_WRITABLE;
  if (access.AccessFlags & FILE_READ_DATA)
    duplex_flags |= UV_HANDLE_READABLE;

  if (os_handle == INVALID_HANDLE_VALUE ||
      uv_set_pipe_handle(pipe->loop,
                         pipe,
                         os_handle,
                         duplex_flags) == -1) {
    return UV_EINVAL;
  }

  uv_pipe_connection_init(pipe);

  if (pipe->ipc) {
    assert(!(pipe->flags & UV_HANDLE_NON_OVERLAPPED_PIPE));
    pipe->pipe.conn.ipc_remote_pid = uv_os_getppid();
    assert(pipe->pipe.conn.ipc_remote_pid != (DWORD) -1);
  }
  return 0;
}


static int uv__pipe_getname(const uv_pipe_t* handle, char* buffer, size_t* size) {
  NTSTATUS nt_status;
  IO_STATUS_BLOCK io_status;
  FILE_NAME_INFORMATION tmp_name_info;
  FILE_NAME_INFORMATION* name_info;
  WCHAR* name_buf;
  unsigned int addrlen;
  unsigned int name_size;
  unsigned int name_len;
  int err;

  uv__once_init();
  name_info = NULL;

  if (handle->handle == INVALID_HANDLE_VALUE) {
    *size = 0;
    return UV_EINVAL;
  }

  /* NtQueryInformationFile will block if another thread is performing a
   * blocking operation on the queried handle. If the pipe handle is
   * synchronous, there may be a worker thread currently calling ReadFile() on
   * the pipe handle, which could cause a deadlock. To avoid this, interrupt
   * the read. */
  if (handle->flags & UV_HANDLE_CONNECTION &&
      handle->flags & UV_HANDLE_NON_OVERLAPPED_PIPE) {
    uv__pipe_interrupt_read((uv_pipe_t*) handle); /* cast away const warning */
  }

  nt_status = pNtQueryInformationFile(handle->handle,
                                      &io_status,
                                      &tmp_name_info,
                                      sizeof tmp_name_info,
                                      FileNameInformation);
  if (nt_status == STATUS_BUFFER_OVERFLOW) {
    name_size = sizeof(*name_info) + tmp_name_info.FileNameLength;
    name_info = uv__malloc(name_size);
    if (!name_info) {
      *size = 0;
      err = UV_ENOMEM;
      goto cleanup;
    }

    nt_status = pNtQueryInformationFile(handle->handle,
                                        &io_status,
                                        name_info,
                                        name_size,
                                        FileNameInformation);
  }

  if (nt_status != STATUS_SUCCESS) {
    *size = 0;
    err = uv_translate_sys_error(pRtlNtStatusToDosError(nt_status));
    goto error;
  }

  if (!name_info) {
    /* the struct on stack was used */
    name_buf = tmp_name_info.FileName;
    name_len = tmp_name_info.FileNameLength;
  } else {
    name_buf = name_info->FileName;
    name_len = name_info->FileNameLength;
  }

  if (name_len == 0) {
    *size = 0;
    err = 0;
    goto error;
  }

  name_len /= sizeof(WCHAR);

  /* check how much space we need */
  addrlen = WideCharToMultiByte(CP_UTF8,
                                0,
                                name_buf,
                                name_len,
                                NULL,
                                0,
                                NULL,
                                NULL);
  if (!addrlen) {
    *size = 0;
    err = uv_translate_sys_error(GetLastError());
    goto error;
  } else if (pipe_prefix_len + addrlen >= *size) {
    /* "\\\\.\\pipe" + name */
    *size = pipe_prefix_len + addrlen + 1;
    err = UV_ENOBUFS;
    goto error;
  }

  memcpy(buffer, pipe_prefix, pipe_prefix_len);
  addrlen = WideCharToMultiByte(CP_UTF8,
                                0,
                                name_buf,
                                name_len,
                                buffer+pipe_prefix_len,
                                *size-pipe_prefix_len,
                                NULL,
                                NULL);
  if (!addrlen) {
    *size = 0;
    err = uv_translate_sys_error(GetLastError());
    goto error;
  }

  addrlen += pipe_prefix_len;
  *size = addrlen;
  buffer[addrlen] = '\0';

  err = 0;

error:
  uv__free(name_info);

cleanup:
  return err;
}


int uv_pipe_pending_count(uv_pipe_t* handle) {
  if (!handle->ipc)
    return 0;
  return handle->pipe.conn.ipc_xfer_queue_length;
}


int uv_pipe_getsockname(const uv_pipe_t* handle, char* buffer, size_t* size) {
  if (handle->flags & UV_HANDLE_BOUND)
    return uv__pipe_getname(handle, buffer, size);

  if (handle->flags & UV_HANDLE_CONNECTION ||
      handle->handle != INVALID_HANDLE_VALUE) {
    *size = 0;
    return 0;
  }

  return UV_EBADF;
}


int uv_pipe_getpeername(const uv_pipe_t* handle, char* buffer, size_t* size) {
  /* emulate unix behaviour */
  if (handle->flags & UV_HANDLE_BOUND)
    return UV_ENOTCONN;

  if (handle->handle != INVALID_HANDLE_VALUE)
    return uv__pipe_getname(handle, buffer, size);

  return UV_EBADF;
}


uv_handle_type uv_pipe_pending_type(uv_pipe_t* handle) {
  if (!handle->ipc)
    return UV_UNKNOWN_HANDLE;
  if (handle->pipe.conn.ipc_xfer_queue_length == 0)
    return UV_UNKNOWN_HANDLE;
  else
    return UV_TCP;
}

int uv_pipe_chmod(uv_pipe_t* handle, int mode) {
  SID_IDENTIFIER_AUTHORITY sid_world = { SECURITY_WORLD_SID_AUTHORITY };
  PACL old_dacl, new_dacl;
  PSECURITY_DESCRIPTOR sd;
  EXPLICIT_ACCESS ea;
  PSID everyone;
  int error;

  if (handle == NULL || handle->handle == INVALID_HANDLE_VALUE)
    return UV_EBADF;

  if (mode != UV_READABLE &&
      mode != UV_WRITABLE &&
      mode != (UV_WRITABLE | UV_READABLE))
    return UV_EINVAL;

  if (!AllocateAndInitializeSid(&sid_world,
                                1,
                                SECURITY_WORLD_RID,
                                0, 0, 0, 0, 0, 0, 0,
                                &everyone)) {
    error = GetLastError();
    goto done;
  }

  if (GetSecurityInfo(handle->handle,
                      SE_KERNEL_OBJECT,
                      DACL_SECURITY_INFORMATION,
                      NULL,
                      NULL,
                      &old_dacl,
                      NULL,
                      &sd)) {
    error = GetLastError();
    goto clean_sid;
  }

  memset(&ea, 0, sizeof(EXPLICIT_ACCESS));
  if (mode & UV_READABLE)
    ea.grfAccessPermissions |= GENERIC_READ | FILE_WRITE_ATTRIBUTES;
  if (mode & UV_WRITABLE)
    ea.grfAccessPermissions |= GENERIC_WRITE | FILE_READ_ATTRIBUTES;
  ea.grfAccessPermissions |= SYNCHRONIZE;
  ea.grfAccessMode = SET_ACCESS;
  ea.grfInheritance = NO_INHERITANCE;
  ea.Trustee.TrusteeForm = TRUSTEE_IS_SID;
  ea.Trustee.TrusteeType = TRUSTEE_IS_WELL_KNOWN_GROUP;
  ea.Trustee.ptstrName = (LPTSTR)everyone;

  if (SetEntriesInAcl(1, &ea, old_dacl, &new_dacl)) {
    error = GetLastError();
    goto clean_sd;
  }

  if (SetSecurityInfo(handle->handle,
                      SE_KERNEL_OBJECT,
                      DACL_SECURITY_INFORMATION,
                      NULL,
                      NULL,
                      new_dacl,
                      NULL)) {
    error = GetLastError();
    goto clean_dacl;
  }

  error = 0;

clean_dacl:
  LocalFree((HLOCAL) new_dacl);
clean_sd:
  LocalFree((HLOCAL) sd);
clean_sid:
  FreeSid(everyone);
done:
  return uv_translate_sys_error(error);
}<|MERGE_RESOLUTION|>--- conflicted
+++ resolved
@@ -577,17 +577,6 @@
     goto error;
   }
 
-<<<<<<< HEAD
-  if (uv_set_pipe_handle(loop,
-                         handle,
-                         handle->pipe.serv.accept_reqs[0].pipeHandle,
-                         0)) {
-    err = GetLastError();
-    goto error;
-  }
-
-=======
->>>>>>> e8b989ea
   handle->pipe.serv.pending_accepts = NULL;
   handle->flags |= UV_HANDLE_PIPESERVER;
   handle->flags |= UV_HANDLE_BOUND;
@@ -844,37 +833,11 @@
     uv_pipe_accept_t* req, BOOL firstInstance) {
   assert(handle->flags & UV_HANDLE_LISTENING);
 
-<<<<<<< HEAD
-  if (!firstInstance) {
-    assert(req->pipeHandle == INVALID_HANDLE_VALUE);
-
-    req->pipeHandle = CreateNamedPipeW(handle->name,
-        PIPE_ACCESS_DUPLEX | FILE_FLAG_OVERLAPPED | WRITE_DAC,
-        PIPE_TYPE_BYTE | PIPE_READMODE_BYTE | PIPE_WAIT,
-        PIPE_UNLIMITED_INSTANCES, 65536, 65536, 0, NULL);
-
-    if (req->pipeHandle == INVALID_HANDLE_VALUE) {
-      SET_REQ_ERROR(req, GetLastError());
-      uv_insert_pending_req(loop, (uv_req_t*) req);
-      handle->reqs_pending++;
-      return;
-    }
-
-    if (uv_set_pipe_handle(loop, handle, req->pipeHandle, 0)) {
-      CloseHandle(req->pipeHandle);
-      req->pipeHandle = INVALID_HANDLE_VALUE;
-      SET_REQ_ERROR(req, GetLastError());
-      uv_insert_pending_req(loop, (uv_req_t*) req);
-      handle->reqs_pending++;
-      return;
-    }
-=======
   if (!firstInstance && !pipe_alloc_accept(loop, handle, req, FALSE)) {
     SET_REQ_ERROR(req, GetLastError());
     uv_insert_pending_req(loop, (uv_req_t*) req);
     handle->reqs_pending++;
     return;
->>>>>>> e8b989ea
   }
 
   assert(req->pipeHandle != INVALID_HANDLE_VALUE);
