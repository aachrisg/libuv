/* Copyright Joyent, Inc. and other Node contributors. All rights reserved.
 *
 * Permission is hereby granted, free of charge, to any person obtaining a copy
 * of this software and associated documentation files (the "Software"), to
 * deal in the Software without restriction, including without limitation the
 * rights to use, copy, modify, merge, publish, distribute, sublicense, and/or
 * sell copies of the Software, and to permit persons to whom the Software is
 * furnished to do so, subject to the following conditions:
 *
 * The above copyright notice and this permission notice shall be included in
 * all copies or substantial portions of the Software.
 *
 * THE SOFTWARE IS PROVIDED "AS IS", WITHOUT WARRANTY OF ANY KIND, EXPRESS OR
 * IMPLIED, INCLUDING BUT NOT LIMITED TO THE WARRANTIES OF MERCHANTABILITY,
 * FITNESS FOR A PARTICULAR PURPOSE AND NONINFRINGEMENT. IN NO EVENT SHALL THE
 * AUTHORS OR COPYRIGHT HOLDERS BE LIABLE FOR ANY CLAIM, DAMAGES OR OTHER
 * LIABILITY, WHETHER IN AN ACTION OF CONTRACT, TORT OR OTHERWISE, ARISING
 * FROM, OUT OF OR IN CONNECTION WITH THE SOFTWARE OR THE USE OR OTHER DEALINGS
 * IN THE SOFTWARE.
 */

#include <assert.h>
#include <stdlib.h>
#include <direct.h>
#include <errno.h>
#include <limits.h>
#include <fcntl.h> /* file constants */
#include <math.h>
#include <sys/stat.h> /* stat constants */
#include <sys/utime.h>
#include <stdio.h>

#include "uv.h"
#include "internal.h"
#include "req-inl.h"
#include "handle-inl.h"
#include "fs-fd-hash-inl.h"


#define UV_FS_FREE_PATHS         0x0002
#define UV_FS_FREE_PTR           0x0008
#define UV_FS_CLEANEDUP          0x0010

/* number of attempts to generate a unique directory name before declaring failure */
#define TMP_MAX 32767

#define INIT(subtype)                                                         \
  do {                                                                        \
    if (req == NULL)                                                          \
      return UV_EINVAL;                                                       \
    uv_fs_req_init(loop, req, subtype, cb);                                   \
  }                                                                           \
  while (0)

#define POST                                                                  \
  do {                                                                        \
    if (cb != NULL) {                                                         \
      uv__req_register(loop, req);                                            \
      uv__work_submit(loop,                                                   \
                      &req->work_req,                                         \
                      UV__WORK_FAST_IO,                                       \
                      uv__fs_work,                                            \
                      uv__fs_done);                                           \
      return 0;                                                               \
    } else {                                                                  \
      uv__fs_work(&req->work_req);                                            \
      return req->result;                                                     \
    }                                                                         \
  }                                                                           \
  while (0)

#define POST0                                                                 \
  do {                                                                        \
    if (cb != NULL) {                                                         \
      uv__req_register(loop, req);                                            \
      uv__work_submit(loop,                                                   \
                      &req->work_req,                                         \
                      UV__WORK_FAST_IO,                                       \
                      uv__fs_work,                                            \
                      uv__fs_done);                                           \
      return 0;                                                               \
    }                                                                         \
    else {                                                                    \
      uv__fs_work(&req->work_req);                                            \
      if (req->result < 0)                                                    \
        return req->result;                                                   \
      return 0;                                                               \
    }                                                                         \
  }                                                                           \
  while (0)

#define SET_REQ_RESULT(req, result_value)                                   \
  do {                                                                      \
    req->result = (result_value);                                           \
    if (req->result == -1) {                                                \
      req->sys_errno_ = _doserrno;                                          \
      req->result = uv_translate_sys_error(req->sys_errno_);                \
    }                                                                       \
  } while (0)

#define SET_REQ_WIN32_ERROR(req, sys_errno)                                 \
  do {                                                                      \
    req->sys_errno_ = (sys_errno);                                          \
    req->result = uv_translate_sys_error(req->sys_errno_);                  \
  } while (0)

#define SET_REQ_UV_ERROR(req, uv_errno, sys_errno)                          \
  do {                                                                      \
    req->result = (uv_errno);                                               \
    req->sys_errno_ = (sys_errno);                                          \
  } while (0)

#define VERIFY_HANDLE(hFile, req)                                           \
  if (hFile == UV_STDIN_FD ||                                               \
      hFile == UV_STDOUT_FD ||                                              \
      hFile == UV_STDERR_FD)                                                \
    hFile = GetStdHandle((DWORD)(uintptr_t) hFile);                         \
  if (hFile == NULL || hFile == INVALID_HANDLE_VALUE) {                     \
    req->result = UV_EBADF;                                                 \
    req->sys_errno_ = ERROR_INVALID_HANDLE;                                 \
    return;                                                                 \
  }

#define MILLIONu (1000U * 1000U)
#define BILLIONu (1000U * 1000U * 1000U)

#define FILETIME_TO_UINT(filetime)                                          \
   (*((uint64_t*) &(filetime)) - (uint64_t) 116444736 * BILLIONu)

#define FILETIME_TO_TIME_T(filetime)                                        \
   (FILETIME_TO_UINT(filetime) / (10u * MILLIONu))

#define FILETIME_TO_TIME_NS(filetime, secs)                                 \
   ((FILETIME_TO_UINT(filetime) - (secs * (uint64_t) 10 * MILLIONu)) * 100U)

#define FILETIME_TO_TIMESPEC(ts, filetime)                                  \
   do {                                                                     \
     (ts).tv_sec = (long) FILETIME_TO_TIME_T(filetime);                     \
     (ts).tv_nsec = (long) FILETIME_TO_TIME_NS(filetime, (ts).tv_sec);      \
   } while(0)

#define TIME_T_TO_FILETIME(time, filetime_ptr)                              \
  do {                                                                      \
    uint64_t bigtime = ((uint64_t) ((time) * (uint64_t) 10 * MILLIONu)) +   \
                       (uint64_t) 116444736 * BILLIONu;                     \
    (filetime_ptr)->dwLowDateTime = bigtime & 0xFFFFFFFF;                   \
    (filetime_ptr)->dwHighDateTime = bigtime >> 32;                         \
  } while(0)

#define IS_SLASH(c) ((c) == L'\\' || (c) == L'/')
#define IS_LETTER(c) (((c) >= L'a' && (c) <= L'z') || \
  ((c) >= L'A' && (c) <= L'Z'))

#define MIN(a,b) (((a) < (b)) ? (a) : (b))

const WCHAR JUNCTION_PREFIX[] = L"\\??\\";
const WCHAR JUNCTION_PREFIX_LEN = 4;

const WCHAR LONG_PATH_PREFIX[] = L"\\\\?\\";
const WCHAR LONG_PATH_PREFIX_LEN = 4;

const WCHAR UNC_PATH_PREFIX[] = L"\\\\?\\UNC\\";
const WCHAR UNC_PATH_PREFIX_LEN = 8;

static int uv__file_symlink_usermode_flag = SYMBOLIC_LINK_FLAG_ALLOW_UNPRIVILEGED_CREATE;

<<<<<<< HEAD
=======
static DWORD uv__allocation_granularity;


void uv_fs_init(void) {
  SYSTEM_INFO system_info;

  GetSystemInfo(&system_info);
  uv__allocation_granularity = system_info.dwAllocationGranularity;

  uv__fd_hash_init();
}


>>>>>>> f868c9ab
INLINE static int fs__capture_path(uv_fs_t* req, const char* path,
    const char* new_path, const int copy_path) {
  char* buf;
  char* pos;
  ssize_t buf_sz = 0, path_len = 0, pathw_len = 0, new_pathw_len = 0;

  /* new_path can only be set if path is also set. */
  assert(new_path == NULL || path != NULL);

  if (path != NULL) {
    pathw_len = MultiByteToWideChar(CP_UTF8,
                                    0,
                                    path,
                                    -1,
                                    NULL,
                                    0);
    if (pathw_len == 0) {
      return GetLastError();
    }

    buf_sz += pathw_len * sizeof(WCHAR);
  }

  if (path != NULL && copy_path) {
    path_len = 1 + strlen(path);
    buf_sz += path_len;
  }

  if (new_path != NULL) {
    new_pathw_len = MultiByteToWideChar(CP_UTF8,
                                        0,
                                        new_path,
                                        -1,
                                        NULL,
                                        0);
    if (new_pathw_len == 0) {
      return GetLastError();
    }

    buf_sz += new_pathw_len * sizeof(WCHAR);
  }


  if (buf_sz == 0) {
    req->file.pathw = NULL;
    req->fs.info.new_pathw = NULL;
    req->path = NULL;
    return 0;
  }

  buf = (char*) uv__malloc(buf_sz);
  if (buf == NULL) {
    return ERROR_OUTOFMEMORY;
  }

  pos = buf;

  if (path != NULL) {
    DWORD r = MultiByteToWideChar(CP_UTF8,
                                  0,
                                  path,
                                  -1,
                                  (WCHAR*) pos,
                                  pathw_len);
    assert(r == (DWORD) pathw_len);
    req->file.pathw = (WCHAR*) pos;
    pos += r * sizeof(WCHAR);
  } else {
    req->file.pathw = NULL;
  }

  if (new_path != NULL) {
    DWORD r = MultiByteToWideChar(CP_UTF8,
                                  0,
                                  new_path,
                                  -1,
                                  (WCHAR*) pos,
                                  new_pathw_len);
    assert(r == (DWORD) new_pathw_len);
    req->fs.info.new_pathw = (WCHAR*) pos;
    pos += r * sizeof(WCHAR);
  } else {
    req->fs.info.new_pathw = NULL;
  }

  req->path = path;
  if (path != NULL && copy_path) {
    memcpy(pos, path, path_len);
    assert(path_len == buf_sz - (pos - buf));
    req->path = pos;
  }

  req->flags |= UV_FS_FREE_PATHS;

  return 0;
}



INLINE static void uv_fs_req_init(uv_loop_t* loop, uv_fs_t* req,
    uv_fs_type fs_type, const uv_fs_cb cb) {
  uv__once_init();
  UV_REQ_INIT(req, UV_FS);
  req->loop = loop;
  req->flags = 0;
  req->fs_type = fs_type;
  req->result = 0;
  req->ptr = NULL;
  req->path = NULL;
  req->cb = cb;
  memset(&req->fs, 0, sizeof(req->fs));
}


static int fs__wide_to_utf8(WCHAR* w_source_ptr,
                               DWORD w_source_len,
                               char** target_ptr,
                               uint64_t* target_len_ptr) {
  int r;
  int target_len;
  char* target;
  target_len = WideCharToMultiByte(CP_UTF8,
                                   0,
                                   w_source_ptr,
                                   w_source_len,
                                   NULL,
                                   0,
                                   NULL,
                                   NULL);

  if (target_len == 0) {
    return -1;
  }

  if (target_len_ptr != NULL) {
    *target_len_ptr = target_len;
  }

  if (target_ptr == NULL) {
    return 0;
  }

  target = uv__malloc(target_len + 1);
  if (target == NULL) {
    SetLastError(ERROR_OUTOFMEMORY);
    return -1;
  }

  r = WideCharToMultiByte(CP_UTF8,
                          0,
                          w_source_ptr,
                          w_source_len,
                          target,
                          target_len,
                          NULL,
                          NULL);
  assert(r == target_len);
  target[target_len] = '\0';
  *target_ptr = target;
  return 0;
}


INLINE static int fs__readlink_handle(HANDLE handle, char** target_ptr,
    uint64_t* target_len_ptr) {
  char buffer[MAXIMUM_REPARSE_DATA_BUFFER_SIZE];
  REPARSE_DATA_BUFFER* reparse_data = (REPARSE_DATA_BUFFER*) buffer;
  WCHAR* w_target;
  DWORD w_target_len;
  DWORD bytes;

  if (!DeviceIoControl(handle,
                       FSCTL_GET_REPARSE_POINT,
                       NULL,
                       0,
                       buffer,
                       sizeof buffer,
                       &bytes,
                       NULL)) {
    return -1;
  }

  if (reparse_data->ReparseTag == IO_REPARSE_TAG_SYMLINK) {
    /* Real symlink */
    w_target = reparse_data->SymbolicLinkReparseBuffer.PathBuffer +
        (reparse_data->SymbolicLinkReparseBuffer.SubstituteNameOffset /
        sizeof(WCHAR));
    w_target_len =
        reparse_data->SymbolicLinkReparseBuffer.SubstituteNameLength /
        sizeof(WCHAR);

    /* Real symlinks can contain pretty much everything, but the only thing we
     * really care about is undoing the implicit conversion to an NT namespaced
     * path that CreateSymbolicLink will perform on absolute paths. If the path
     * is win32-namespaced then the user must have explicitly made it so, and
     * we better just return the unmodified reparse data. */
    if (w_target_len >= 4 &&
        w_target[0] == L'\\' &&
        w_target[1] == L'?' &&
        w_target[2] == L'?' &&
        w_target[3] == L'\\') {
      /* Starts with \??\ */
      if (w_target_len >= 6 &&
          ((w_target[4] >= L'A' && w_target[4] <= L'Z') ||
           (w_target[4] >= L'a' && w_target[4] <= L'z')) &&
          w_target[5] == L':' &&
          (w_target_len == 6 || w_target[6] == L'\\')) {
        /* \??\<drive>:\ */
        w_target += 4;
        w_target_len -= 4;

      } else if (w_target_len >= 8 &&
                 (w_target[4] == L'U' || w_target[4] == L'u') &&
                 (w_target[5] == L'N' || w_target[5] == L'n') &&
                 (w_target[6] == L'C' || w_target[6] == L'c') &&
                 w_target[7] == L'\\') {
        /* \??\UNC\<server>\<share>\ - make sure the final path looks like
         * \\<server>\<share>\ */
        w_target += 6;
        w_target[0] = L'\\';
        w_target_len -= 6;
      }
    }

  } else if (reparse_data->ReparseTag == IO_REPARSE_TAG_MOUNT_POINT) {
    /* Junction. */
    w_target = reparse_data->MountPointReparseBuffer.PathBuffer +
        (reparse_data->MountPointReparseBuffer.SubstituteNameOffset /
        sizeof(WCHAR));
    w_target_len = reparse_data->MountPointReparseBuffer.SubstituteNameLength /
        sizeof(WCHAR);

    /* Only treat junctions that look like \??\<drive>:\ as symlink. Junctions
     * can also be used as mount points, like \??\Volume{<guid>}, but that's
     * confusing for programs since they wouldn't be able to actually
     * understand such a path when returned by uv_readlink(). UNC paths are
     * never valid for junctions so we don't care about them. */
    if (!(w_target_len >= 6 &&
          w_target[0] == L'\\' &&
          w_target[1] == L'?' &&
          w_target[2] == L'?' &&
          w_target[3] == L'\\' &&
          ((w_target[4] >= L'A' && w_target[4] <= L'Z') ||
           (w_target[4] >= L'a' && w_target[4] <= L'z')) &&
          w_target[5] == L':' &&
          (w_target_len == 6 || w_target[6] == L'\\'))) {
      SetLastError(ERROR_SYMLINK_NOT_SUPPORTED);
      return -1;
    }

    /* Remove leading \??\ */
    w_target += 4;
    w_target_len -= 4;

  } else {
    /* Reparse tag does not indicate a symlink. */
    SetLastError(ERROR_SYMLINK_NOT_SUPPORTED);
    return -1;
  }

  return fs__wide_to_utf8(w_target, w_target_len, target_ptr, target_len_ptr);
}


void fs__open(uv_fs_t* req) {
  DWORD access;
  DWORD share;
  DWORD disposition;
  DWORD attributes = 0;
  HANDLE file;
  int current_umask;
  int flags = req->fs.info.file_flags;
  struct uv__fd_info_s fd_info;

  /* Adjust flags to be compatible with the memory file mapping. Save the
   * original flags to emulate the correct behavior. */
  if (flags & UV_FS_O_FILEMAP) {
    fd_info.flags = flags;
    fd_info.current_pos.QuadPart = 0;

    if ((flags & (UV_FS_O_RDONLY | UV_FS_O_WRONLY | UV_FS_O_RDWR)) ==
        UV_FS_O_WRONLY) {
      /* CreateFileMapping always needs read access */
      flags = (flags & ~UV_FS_O_WRONLY) | UV_FS_O_RDWR;
    }

    if (flags & UV_FS_O_APPEND) {
      /* Clear the append flag and ensure RDRW mode */
      flags &= ~UV_FS_O_APPEND;
      flags &= ~(UV_FS_O_RDONLY | UV_FS_O_WRONLY | UV_FS_O_RDWR);
      flags |= UV_FS_O_RDWR;
    }
  }

  /* Obtain the active umask. umask() never fails and returns the previous
   * umask. */
  current_umask = umask(0);
  umask(current_umask);

  /* convert flags and mode to CreateFile parameters */
  switch (flags & (UV_FS_O_RDONLY | UV_FS_O_WRONLY | UV_FS_O_RDWR)) {
  case UV_FS_O_RDONLY:
    access = FILE_GENERIC_READ;
    break;
  case UV_FS_O_WRONLY:
    access = FILE_GENERIC_WRITE;
    break;
  case UV_FS_O_RDWR:
    access = FILE_GENERIC_READ | FILE_GENERIC_WRITE;
    break;
  default:
    goto einval;
  }

  if (flags & UV_FS_O_APPEND) {
    access &= ~FILE_WRITE_DATA;
    access |= FILE_APPEND_DATA;
  }

  /*
   * Here is where we deviate significantly from what CRT's _open()
   * does. We indiscriminately use all the sharing modes, to match
   * UNIX semantics. In particular, this ensures that the file can
   * be deleted even whilst it's open, fixing issue
   * https://github.com/nodejs/node-v0.x-archive/issues/1449.
   * We still support exclusive sharing mode, since it is necessary
   * for opening raw block devices, otherwise Windows will prevent
   * any attempt to write past the master boot record.
   */
  if (flags & UV_FS_O_EXLOCK) {
    share = 0;
  } else {
    share = FILE_SHARE_READ | FILE_SHARE_WRITE | FILE_SHARE_DELETE;
  }

  switch (flags & (UV_FS_O_CREAT | UV_FS_O_EXCL | UV_FS_O_TRUNC)) {
  case 0:
  case UV_FS_O_EXCL:
    disposition = OPEN_EXISTING;
    break;
  case UV_FS_O_CREAT:
    disposition = OPEN_ALWAYS;
    break;
  case UV_FS_O_CREAT | UV_FS_O_EXCL:
  case UV_FS_O_CREAT | UV_FS_O_TRUNC | UV_FS_O_EXCL:
    disposition = CREATE_NEW;
    break;
  case UV_FS_O_TRUNC:
  case UV_FS_O_TRUNC | UV_FS_O_EXCL:
    disposition = TRUNCATE_EXISTING;
    break;
  case UV_FS_O_CREAT | UV_FS_O_TRUNC:
    disposition = CREATE_ALWAYS;
    break;
  default:
    goto einval;
  }

  attributes |= FILE_ATTRIBUTE_NORMAL;
  if (flags & UV_FS_O_CREAT) {
    if (!((req->fs.info.mode & ~current_umask) & _S_IWRITE)) {
      attributes |= FILE_ATTRIBUTE_READONLY;
    }
  }

  if (flags & UV_FS_O_TEMPORARY ) {
    attributes |= FILE_FLAG_DELETE_ON_CLOSE | FILE_ATTRIBUTE_TEMPORARY;
    access |= DELETE;
  }

  if (flags & UV_FS_O_SHORT_LIVED) {
    attributes |= FILE_ATTRIBUTE_TEMPORARY;
  }

  switch (flags & (UV_FS_O_SEQUENTIAL | UV_FS_O_RANDOM)) {
  case 0:
    break;
  case UV_FS_O_SEQUENTIAL:
    attributes |= FILE_FLAG_SEQUENTIAL_SCAN;
    break;
  case UV_FS_O_RANDOM:
    attributes |= FILE_FLAG_RANDOM_ACCESS;
    break;
  default:
    goto einval;
  }

  if (flags & UV_FS_O_DIRECT) {
    /*
     * FILE_APPEND_DATA and FILE_FLAG_NO_BUFFERING are mutually exclusive.
     * Windows returns 87, ERROR_INVALID_PARAMETER if these are combined.
     *
     * FILE_APPEND_DATA is included in FILE_GENERIC_WRITE:
     *
     * FILE_GENERIC_WRITE = STANDARD_RIGHTS_WRITE |
     *                      FILE_WRITE_DATA |
     *                      FILE_WRITE_ATTRIBUTES |
     *                      FILE_WRITE_EA |
     *                      FILE_APPEND_DATA |
     *                      SYNCHRONIZE
     *
     * Note: Appends are also permitted by FILE_WRITE_DATA.
     *
     * In order for direct writes and direct appends to succeed, we therefore
     * exclude FILE_APPEND_DATA if FILE_WRITE_DATA is specified, and otherwise
     * fail if the user's sole permission is a direct append, since this
     * particular combination is invalid.
     */
    if (access & FILE_APPEND_DATA) {
      if (access & FILE_WRITE_DATA) {
        access &= ~FILE_APPEND_DATA;
      } else {
        goto einval;
      }
    }
    attributes |= FILE_FLAG_NO_BUFFERING;
  }

  switch (flags & (UV_FS_O_DSYNC | UV_FS_O_SYNC)) {
  case 0:
    break;
  case UV_FS_O_DSYNC:
  case UV_FS_O_SYNC:
    attributes |= FILE_FLAG_WRITE_THROUGH;
    break;
  default:
    goto einval;
  }

  /* Setting this flag makes it possible to open a directory. */
  attributes |= FILE_FLAG_BACKUP_SEMANTICS;

  file = CreateFileW(req->file.pathw,
                     access,
                     share,
                     NULL,
                     disposition,
                     attributes,
                     NULL);
  if (file == INVALID_HANDLE_VALUE) {
    DWORD error = GetLastError();
    if (error == ERROR_FILE_EXISTS && (flags & UV_FS_O_CREAT) &&
        !(flags & UV_FS_O_EXCL)) {
      /* Special case: when ERROR_FILE_EXISTS happens and UV_FS_O_CREAT was
       * specified, it means the path referred to a directory. */
      SET_REQ_UV_ERROR(req, UV_EISDIR, error);
    } else {
      SET_REQ_WIN32_ERROR(req, GetLastError());
    }
    return;
  }

<<<<<<< HEAD
  SET_REQ_RESULT(req, (uintptr_t)file);
=======
  fd = _open_osfhandle((intptr_t) file, flags);
  if (fd < 0) {
    /* The only known failure mode for _open_osfhandle() is EMFILE, in which
     * case GetLastError() will return zero. However we'll try to handle other
     * errors as well, should they ever occur.
     */
    if (errno == EMFILE)
      SET_REQ_UV_ERROR(req, UV_EMFILE, ERROR_TOO_MANY_OPEN_FILES);
    else if (GetLastError() != ERROR_SUCCESS)
      SET_REQ_WIN32_ERROR(req, GetLastError());
    else
      SET_REQ_WIN32_ERROR(req, (DWORD) UV_UNKNOWN);
    CloseHandle(file);
    return;
  }

  if (flags & UV_FS_O_FILEMAP) {
    FILE_STANDARD_INFO file_info;
    if (!GetFileInformationByHandleEx(file,
                                      FileStandardInfo,
                                      &file_info,
                                      sizeof file_info)) {
      SET_REQ_WIN32_ERROR(req, GetLastError());
      CloseHandle(file);
      return;
    }
    fd_info.is_directory = file_info.Directory;

    if (fd_info.is_directory) {
      fd_info.size.QuadPart = 0;
      fd_info.mapping = INVALID_HANDLE_VALUE;
    } else {
      if (!GetFileSizeEx(file, &fd_info.size)) {
        SET_REQ_WIN32_ERROR(req, GetLastError());
        CloseHandle(file);
        return;
      }

      if (fd_info.size.QuadPart == 0) {
        fd_info.mapping = INVALID_HANDLE_VALUE;
      } else {
        DWORD flProtect = (fd_info.flags & (UV_FS_O_RDONLY | UV_FS_O_WRONLY |
          UV_FS_O_RDWR)) == UV_FS_O_RDONLY ? PAGE_READONLY : PAGE_READWRITE;
        fd_info.mapping = CreateFileMapping(file,
                                            NULL,
                                            flProtect,
                                            fd_info.size.HighPart,
                                            fd_info.size.LowPart,
                                            NULL);
        if (fd_info.mapping == NULL) {
          SET_REQ_WIN32_ERROR(req, GetLastError());
          CloseHandle(file);
          return;
        }
      }
    }

    uv__fd_hash_add(fd, &fd_info);
  }

  SET_REQ_RESULT(req, fd);
>>>>>>> f868c9ab
  return;

 einval:
  SET_REQ_UV_ERROR(req, UV_EINVAL, ERROR_INVALID_PARAMETER);
}

void fs__close(uv_fs_t* req) {
  HANDLE handle = req->file.hFile;
  int result;
  struct uv__fd_info_s fd_info;

<<<<<<< HEAD
  if (handle == UV_STDIN_FD || handle == UV_STDOUT_FD || handle == UV_STDERR_FD) {
=======
  VERIFY_FD(fd, req);

  if (uv__fd_hash_remove(fd, &fd_info)) {
    if (fd_info.mapping != INVALID_HANDLE_VALUE) {
      CloseHandle(fd_info.mapping);
    }
  }

  if (fd > 2)
    result = _close(fd);
  else
>>>>>>> f868c9ab
    result = 0;
  } else {
    VERIFY_HANDLE(handle, req);
    result = CloseHandle(handle);
  }

  if (result == 0) {
    SET_REQ_WIN32_ERROR(req, GetLastError());
  } else {
    req->result = 0;
  }
}


LONG fs__filemap_ex_filter(LONG excode, PEXCEPTION_POINTERS pep,
                           int* perror) {
  if (excode != EXCEPTION_IN_PAGE_ERROR) {
    return EXCEPTION_CONTINUE_SEARCH;
  }

  assert(perror != NULL);
  if (pep != NULL && pep->ExceptionRecord != NULL &&
      pep->ExceptionRecord->NumberParameters >= 3) {
    NTSTATUS status = (NTSTATUS)pep->ExceptionRecord->ExceptionInformation[3];
    *perror = pRtlNtStatusToDosError(status);
    if (*perror != ERROR_SUCCESS) {
      return EXCEPTION_EXECUTE_HANDLER;
    }
  }
  *perror = UV_UNKNOWN;
  return EXCEPTION_EXECUTE_HANDLER;
}


void fs__read_filemap(uv_fs_t* req, struct uv__fd_info_s* fd_info) {
  int fd = req->file.fd; /* VERIFY_FD done in fs__read */
  int rw_flags = fd_info->flags &
    (UV_FS_O_RDONLY | UV_FS_O_WRONLY | UV_FS_O_RDWR);
  size_t read_size, done_read;
  unsigned int index;
  LARGE_INTEGER pos, end_pos;
  size_t view_offset;
  LARGE_INTEGER view_base;
  void* view;

  if (rw_flags == UV_FS_O_WRONLY) {
    SET_REQ_WIN32_ERROR(req, ERROR_ACCESS_DENIED);
    return;
  }
  if (fd_info->is_directory) {
    SET_REQ_WIN32_ERROR(req, ERROR_INVALID_FUNCTION);
    return;
  }

  if (req->fs.info.offset == -1) {
    pos = fd_info->current_pos;
  } else {
    pos.QuadPart = req->fs.info.offset;
  }

  /* Make sure we wont read past EOF. */
  if (pos.QuadPart >= fd_info->size.QuadPart) {
    SET_REQ_RESULT(req, 0);
    return;
  }

  read_size = 0;
  for (index = 0; index < req->fs.info.nbufs; ++index) {
    read_size += req->fs.info.bufs[index].len;
  }
  read_size = (size_t) MIN((LONGLONG) read_size,
                           fd_info->size.QuadPart - pos.QuadPart);
  if (read_size == 0) {
    SET_REQ_RESULT(req, 0);
    return;
  }

  end_pos.QuadPart = pos.QuadPart + read_size;

  view_offset = pos.QuadPart % uv__allocation_granularity;
  view_base.QuadPart = pos.QuadPart - view_offset;
  view = MapViewOfFile(fd_info->mapping,
                       FILE_MAP_READ,
                       view_base.HighPart,
                       view_base.LowPart,
                       view_offset + read_size);
  if (view == NULL) {
    SET_REQ_WIN32_ERROR(req, GetLastError());
    return;
  }

  done_read = 0;
  for (index = 0;
       index < req->fs.info.nbufs && done_read < read_size;
       ++index) {
    int err = 0;
    size_t this_read_size = MIN(req->fs.info.bufs[index].len,
                                read_size - done_read);
#ifdef _MSC_VER
    __try {
#endif
      memcpy(req->fs.info.bufs[index].base,
             (char*)view + view_offset + done_read,
             this_read_size);
#ifdef _MSC_VER
    }
    __except (fs__filemap_ex_filter(GetExceptionCode(),
                                    GetExceptionInformation(), &err)) {
      SET_REQ_WIN32_ERROR(req, err);
      UnmapViewOfFile(view);
      return;
    }
#endif
    done_read += this_read_size;
  }
  assert(done_read == read_size);

  if (!UnmapViewOfFile(view)) {
    SET_REQ_WIN32_ERROR(req, GetLastError());
    return;
  }

  if (req->fs.info.offset == -1) {
    fd_info->current_pos = end_pos;
    uv__fd_hash_add(fd, fd_info);
  }

  SET_REQ_RESULT(req, read_size);
  return;
}

void fs__read(uv_fs_t* req) {
  HANDLE handle = req->file.hFile;
  int64_t offset = req->fs.info.offset;
  OVERLAPPED overlapped, *overlapped_ptr;
  LARGE_INTEGER offset_;
  DWORD bytes;
  DWORD error;
  int result;
  unsigned int index;
  LARGE_INTEGER original_position;
  LARGE_INTEGER zero_offset;
  int restore_position;
  struct uv__fd_info_s fd_info;

  VERIFY_HANDLE(handle, req);

  if (uv__fd_hash_get(fd, &fd_info)) {
    fs__read_filemap(req, &fd_info);
    return;
  }

  zero_offset.QuadPart = 0;
  restore_position = 0;

  if (offset != -1) {
    memset(&overlapped, 0, sizeof overlapped);
    overlapped_ptr = &overlapped;
    if (SetFilePointerEx(handle, zero_offset, &original_position,
                         FILE_CURRENT)) {
      restore_position = 1;
    }
  } else {
    overlapped_ptr = NULL;
  }

  index = 0;
  bytes = 0;
  do {
    DWORD incremental_bytes;

    if (offset != -1) {
      offset_.QuadPart = offset + bytes;
      overlapped.Offset = offset_.LowPart;
      overlapped.OffsetHigh = offset_.HighPart;
    }

    result = ReadFile(handle,
                      req->fs.info.bufs[index].base,
                      req->fs.info.bufs[index].len,
                      &incremental_bytes,
                      overlapped_ptr);
    bytes += incremental_bytes;
    ++index;
  } while (result && index < req->fs.info.nbufs);

  if (restore_position)
    SetFilePointerEx(handle, original_position, NULL, FILE_BEGIN);

  if (result || bytes > 0) {
    SET_REQ_RESULT(req, bytes);
  } else {
    error = GetLastError();
    if (error == ERROR_HANDLE_EOF) {
      SET_REQ_RESULT(req, bytes);
    } else {
      SET_REQ_WIN32_ERROR(req, error);
    }
  }
}


void fs__write_filemap(uv_fs_t* req, HANDLE file,
                       struct uv__fd_info_s* fd_info) {
  int fd = req->file.fd; /* VERIFY_FD done in fs__write */
  int force_append = fd_info->flags & UV_FS_O_APPEND;
  int rw_flags = fd_info->flags &
    (UV_FS_O_RDONLY | UV_FS_O_WRONLY | UV_FS_O_RDWR);
  size_t write_size, done_write;
  unsigned int index;
  LARGE_INTEGER zero, pos, end_pos;
  size_t view_offset;
  LARGE_INTEGER view_base;
  void* view;
  FILETIME ft;

  if (rw_flags == UV_FS_O_RDONLY) {
    SET_REQ_WIN32_ERROR(req, ERROR_ACCESS_DENIED);
    return;
  }
  if (fd_info->is_directory) {
    SET_REQ_WIN32_ERROR(req, ERROR_INVALID_FUNCTION);
    return;
  }

  write_size = 0;
  for (index = 0; index < req->fs.info.nbufs; ++index) {
    write_size += req->fs.info.bufs[index].len;
  }

  if (write_size == 0) {
    SET_REQ_RESULT(req, 0);
    return;
  }

  zero.QuadPart = 0;
  if (force_append) {
    pos = fd_info->size;
  } else if (req->fs.info.offset == -1) {
    pos = fd_info->current_pos;
  } else {
    pos.QuadPart = req->fs.info.offset;
  }

  end_pos.QuadPart = pos.QuadPart + write_size;

  /* Recreate the mapping to enlarge the file if needed */
  if (end_pos.QuadPart > fd_info->size.QuadPart) {
    if (fd_info->mapping != INVALID_HANDLE_VALUE) {
      CloseHandle(fd_info->mapping);
    }

    fd_info->mapping = CreateFileMapping(file,
                                         NULL,
                                         PAGE_READWRITE,
                                         end_pos.HighPart,
                                         end_pos.LowPart,
                                         NULL);
    if (fd_info->mapping == NULL) {
      SET_REQ_WIN32_ERROR(req, GetLastError());
      CloseHandle(file);
      fd_info->mapping = INVALID_HANDLE_VALUE;
      fd_info->size.QuadPart = 0;
      fd_info->current_pos.QuadPart = 0;
      uv__fd_hash_add(fd, fd_info);
      return;
    }

    fd_info->size = end_pos;
    uv__fd_hash_add(fd, fd_info);
  }

  view_offset = pos.QuadPart % uv__allocation_granularity;
  view_base.QuadPart = pos.QuadPart - view_offset;
  view = MapViewOfFile(fd_info->mapping,
                       FILE_MAP_WRITE,
                       view_base.HighPart,
                       view_base.LowPart,
                       view_offset + write_size);
  if (view == NULL) {
    SET_REQ_WIN32_ERROR(req, GetLastError());
    return;
  }

  done_write = 0;
  for (index = 0; index < req->fs.info.nbufs; ++index) {
    int err = 0;
#ifdef _MSC_VER
    __try {
#endif
      memcpy((char*)view + view_offset + done_write,
             req->fs.info.bufs[index].base,
             req->fs.info.bufs[index].len);
#ifdef _MSC_VER
    }
    __except (fs__filemap_ex_filter(GetExceptionCode(),
                                    GetExceptionInformation(), &err)) {
      SET_REQ_WIN32_ERROR(req, err);
      UnmapViewOfFile(view);
      return;
    }
#endif
    done_write += req->fs.info.bufs[index].len;
  }
  assert(done_write == write_size);

  if (!FlushViewOfFile(view, 0)) {
    SET_REQ_WIN32_ERROR(req, GetLastError());
    UnmapViewOfFile(view);
    return;
  }
  if (!UnmapViewOfFile(view)) {
    SET_REQ_WIN32_ERROR(req, GetLastError());
    return;
  }

  if (req->fs.info.offset == -1) {
    fd_info->current_pos = end_pos;
    uv__fd_hash_add(fd, fd_info);
  }

  GetSystemTimeAsFileTime(&ft);
  SetFileTime(file, NULL, NULL, &ft);

  SET_REQ_RESULT(req, done_write);
}

void fs__write(uv_fs_t* req) {
  HANDLE handle = req->file.hFile;;
  int64_t offset = req->fs.info.offset;
  OVERLAPPED overlapped, *overlapped_ptr;
  LARGE_INTEGER offset_;
  DWORD bytes;
  int result;
  unsigned int index;
  LARGE_INTEGER original_position;
  LARGE_INTEGER zero_offset;
  int restore_position;
  struct uv__fd_info_s fd_info;

  VERIFY_HANDLE(handle, req);

  zero_offset.QuadPart = 0;
  restore_position = 0;

  if (uv__fd_hash_get(fd, &fd_info)) {
    fs__write_filemap(req, handle, &fd_info);
    return;
  }

  if (offset != -1) {
    memset(&overlapped, 0, sizeof overlapped);
    overlapped_ptr = &overlapped;
    if (SetFilePointerEx(handle, zero_offset, &original_position,
                         FILE_CURRENT)) {
      restore_position = 1;
    }
  } else {
    overlapped_ptr = NULL;
  }

  index = 0;
  bytes = 0;
  do {
    DWORD incremental_bytes;

    if (offset != -1) {
      offset_.QuadPart = offset + bytes;
      overlapped.Offset = offset_.LowPart;
      overlapped.OffsetHigh = offset_.HighPart;
    }

    result = WriteFile(handle,
                       req->fs.info.bufs[index].base,
                       req->fs.info.bufs[index].len,
                       &incremental_bytes,
                       overlapped_ptr);
    bytes += incremental_bytes;
    ++index;
  } while (result && index < req->fs.info.nbufs);

  if (restore_position)
    SetFilePointerEx(handle, original_position, NULL, FILE_BEGIN);

  if (result || bytes > 0) {
    SET_REQ_RESULT(req, bytes);
  } else {
    SET_REQ_WIN32_ERROR(req, GetLastError());
  }
}


void fs__rmdir(uv_fs_t* req) {
  int result = _wrmdir(req->file.pathw);
  SET_REQ_RESULT(req, result);
}


void fs__unlink(uv_fs_t* req) {
  const WCHAR* pathw = req->file.pathw;
  HANDLE handle;
  BY_HANDLE_FILE_INFORMATION info;
  FILE_DISPOSITION_INFORMATION disposition;
  IO_STATUS_BLOCK iosb;
  NTSTATUS status;

  handle = CreateFileW(pathw,
                       FILE_READ_ATTRIBUTES | FILE_WRITE_ATTRIBUTES | DELETE,
                       FILE_SHARE_READ | FILE_SHARE_WRITE | FILE_SHARE_DELETE,
                       NULL,
                       OPEN_EXISTING,
                       FILE_FLAG_OPEN_REPARSE_POINT | FILE_FLAG_BACKUP_SEMANTICS,
                       NULL);

  if (handle == INVALID_HANDLE_VALUE) {
    SET_REQ_WIN32_ERROR(req, GetLastError());
    return;
  }

  if (!GetFileInformationByHandle(handle, &info)) {
    SET_REQ_WIN32_ERROR(req, GetLastError());
    CloseHandle(handle);
    return;
  }

  if (info.dwFileAttributes & FILE_ATTRIBUTE_DIRECTORY) {
    /* Do not allow deletion of directories, unless it is a symlink. When the
     * path refers to a non-symlink directory, report EPERM as mandated by
     * POSIX.1. */

    /* Check if it is a reparse point. If it's not, it's a normal directory. */
    if (!(info.dwFileAttributes & FILE_ATTRIBUTE_REPARSE_POINT)) {
      SET_REQ_WIN32_ERROR(req, ERROR_ACCESS_DENIED);
      CloseHandle(handle);
      return;
    }

    /* Read the reparse point and check if it is a valid symlink. If not, don't
     * unlink. */
    if (fs__readlink_handle(handle, NULL, NULL) < 0) {
      DWORD error = GetLastError();
      if (error == ERROR_SYMLINK_NOT_SUPPORTED)
        error = ERROR_ACCESS_DENIED;
      SET_REQ_WIN32_ERROR(req, error);
      CloseHandle(handle);
      return;
    }
  }

  if (info.dwFileAttributes & FILE_ATTRIBUTE_READONLY) {
    /* Remove read-only attribute */
    FILE_BASIC_INFORMATION basic = { 0 };

    basic.FileAttributes = (info.dwFileAttributes & ~FILE_ATTRIBUTE_READONLY) |
                           FILE_ATTRIBUTE_ARCHIVE;

    status = pNtSetInformationFile(handle,
                                   &iosb,
                                   &basic,
                                   sizeof basic,
                                   FileBasicInformation);
    if (!NT_SUCCESS(status)) {
      SET_REQ_WIN32_ERROR(req, pRtlNtStatusToDosError(status));
      CloseHandle(handle);
      return;
    }
  }

  /* Try to set the delete flag. */
  disposition.DeleteFile = TRUE;
  status = pNtSetInformationFile(handle,
                                 &iosb,
                                 &disposition,
                                 sizeof disposition,
                                 FileDispositionInformation);
  if (NT_SUCCESS(status)) {
    SET_REQ_SUCCESS(req);
  } else {
    SET_REQ_WIN32_ERROR(req, pRtlNtStatusToDosError(status));
  }

  CloseHandle(handle);
}


void fs__mkdir(uv_fs_t* req) {
  /* TODO: use req->mode. */
  req->result = _wmkdir(req->file.pathw);
  if (req->result == -1) {
    req->sys_errno_ = _doserrno;
    req->result = req->sys_errno_ == ERROR_INVALID_NAME
                ? UV_EINVAL
                : uv_translate_sys_error(req->sys_errno_);
  }
}

typedef int (*uv__fs_mktemp_func)(uv_fs_t* req);

/* OpenBSD original: lib/libc/stdio/mktemp.c */
void fs__mktemp(uv_fs_t* req, uv__fs_mktemp_func func) {
  static const WCHAR *tempchars =
    L"abcdefghijklmnopqrstuvwxyzABCDEFGHIJKLMNOPQRSTUVWXYZ0123456789";
  static const size_t num_chars = 62;
  static const size_t num_x = 6;
  WCHAR *cp, *ep;
  unsigned int tries, i;
  size_t len;
  uint64_t v;

  len = wcslen(req->file.pathw);
  ep = req->file.pathw + len;
  if (len < num_x || wcsncmp(ep - num_x, L"XXXXXX", num_x)) {
    SET_REQ_UV_ERROR(req, UV_EINVAL, ERROR_INVALID_PARAMETER);
    return;
  }

  tries = TMP_MAX;
  do {
    if (uv__random_rtlgenrandom((void *)&v, sizeof(v)) < 0) {
      SET_REQ_UV_ERROR(req, UV_EIO, ERROR_IO_DEVICE);
      break;
    }

    cp = ep - num_x;
    for (i = 0; i < num_x; i++) {
      *cp++ = tempchars[v % num_chars];
      v /= num_chars;
    }

    if (func(req)) {
      if (req->result >= 0) {
        len = strlen(req->path);
        wcstombs((char*) req->path + len - num_x, ep - num_x, num_x);
      }
      break;
    }
  } while (--tries);

  if (tries == 0) {
    SET_REQ_RESULT(req, -1);
  }
}


static int fs__mkdtemp_func(uv_fs_t* req) {
  if (_wmkdir(req->file.pathw) == 0) {
    SET_REQ_RESULT(req, 0);
    return 1;
  } else if (errno != EEXIST) {
    SET_REQ_RESULT(req, -1);
    return 1;
  }

  return 0;
}


void fs__mkdtemp(uv_fs_t* req) {
  fs__mktemp(req, fs__mkdtemp_func);
}


static int fs__mkstemp_func(uv_fs_t* req) {
  HANDLE file;
  int fd;

  file = CreateFileW(req->file.pathw,
                     GENERIC_READ | GENERIC_WRITE,
                     FILE_SHARE_READ | FILE_SHARE_WRITE | FILE_SHARE_DELETE,
                     NULL,
                     CREATE_NEW,
                     FILE_ATTRIBUTE_NORMAL,
                     NULL);

  if (file == INVALID_HANDLE_VALUE) {
    DWORD error;
    error = GetLastError();

    /* If the file exists, the main fs__mktemp() function
       will retry. If it's another error, we want to stop. */
    if (error != ERROR_FILE_EXISTS) {
      SET_REQ_WIN32_ERROR(req, error);
      return 1;
    }

    return 0;
  }

  fd = _open_osfhandle((intptr_t) file, 0);
  if (fd < 0) {
    /* The only known failure mode for _open_osfhandle() is EMFILE, in which
     * case GetLastError() will return zero. However we'll try to handle other
     * errors as well, should they ever occur.
     */
    if (errno == EMFILE)
      SET_REQ_UV_ERROR(req, UV_EMFILE, ERROR_TOO_MANY_OPEN_FILES);
    else if (GetLastError() != ERROR_SUCCESS)
      SET_REQ_WIN32_ERROR(req, GetLastError());
    else
      SET_REQ_WIN32_ERROR(req, UV_UNKNOWN);
    CloseHandle(file);
    return 1;
  }

  SET_REQ_RESULT(req, fd);

  return 1;
}


void fs__mkstemp(uv_fs_t* req) {
  fs__mktemp(req, fs__mkstemp_func);
}


void fs__scandir(uv_fs_t* req) {
  static const size_t dirents_initial_size = 32;

  HANDLE dir_handle = INVALID_HANDLE_VALUE;

  uv__dirent_t** dirents = NULL;
  size_t dirents_size = 0;
  size_t dirents_used = 0;

  IO_STATUS_BLOCK iosb;
  NTSTATUS status;

  /* Buffer to hold directory entries returned by NtQueryDirectoryFile.
   * It's important that this buffer can hold at least one entry, regardless
   * of the length of the file names present in the enumerated directory.
   * A file name is at most 256 WCHARs long.
   * According to MSDN, the buffer must be aligned at an 8-byte boundary.
   */
#if _MSC_VER
  __declspec(align(8)) char buffer[8192];
#else
  __attribute__ ((aligned (8))) char buffer[8192];
#endif

  STATIC_ASSERT(sizeof buffer >=
                sizeof(FILE_DIRECTORY_INFORMATION) + 256 * sizeof(WCHAR));

  /* Open the directory. */
  dir_handle =
      CreateFileW(req->file.pathw,
                  FILE_LIST_DIRECTORY | SYNCHRONIZE,
                  FILE_SHARE_READ | FILE_SHARE_WRITE | FILE_SHARE_DELETE,
                  NULL,
                  OPEN_EXISTING,
                  FILE_FLAG_BACKUP_SEMANTICS,
                  NULL);
  if (dir_handle == INVALID_HANDLE_VALUE)
    goto win32_error;

  /* Read the first chunk. */
  status = pNtQueryDirectoryFile(dir_handle,
                                 NULL,
                                 NULL,
                                 NULL,
                                 &iosb,
                                 &buffer,
                                 sizeof buffer,
                                 FileDirectoryInformation,
                                 FALSE,
                                 NULL,
                                 TRUE);

  /* If the handle is not a directory, we'll get STATUS_INVALID_PARAMETER.
   * This should be reported back as UV_ENOTDIR.
   */
  if (status == STATUS_INVALID_PARAMETER)
    goto not_a_directory_error;

  while (NT_SUCCESS(status)) {
    char* position = buffer;
    size_t next_entry_offset = 0;

    do {
      FILE_DIRECTORY_INFORMATION* info;
      uv__dirent_t* dirent;

      size_t wchar_len;
      size_t utf8_len;

      /* Obtain a pointer to the current directory entry. */
      position += next_entry_offset;
      info = (FILE_DIRECTORY_INFORMATION*) position;

      /* Fetch the offset to the next directory entry. */
      next_entry_offset = info->NextEntryOffset;

      /* Compute the length of the filename in WCHARs. */
      wchar_len = info->FileNameLength / sizeof info->FileName[0];

      /* Skip over '.' and '..' entries.  It has been reported that
       * the SharePoint driver includes the terminating zero byte in
       * the filename length.  Strip those first.
       */
      while (wchar_len > 0 && info->FileName[wchar_len - 1] == L'\0')
        wchar_len -= 1;

      if (wchar_len == 0)
        continue;
      if (wchar_len == 1 && info->FileName[0] == L'.')
        continue;
      if (wchar_len == 2 && info->FileName[0] == L'.' &&
          info->FileName[1] == L'.')
        continue;

      /* Compute the space required to store the filename as UTF-8. */
      utf8_len = WideCharToMultiByte(
          CP_UTF8, 0, &info->FileName[0], wchar_len, NULL, 0, NULL, NULL);
      if (utf8_len == 0)
        goto win32_error;

      /* Resize the dirent array if needed. */
      if (dirents_used >= dirents_size) {
        size_t new_dirents_size =
            dirents_size == 0 ? dirents_initial_size : dirents_size << 1;
        uv__dirent_t** new_dirents =
            uv__realloc(dirents, new_dirents_size * sizeof *dirents);

        if (new_dirents == NULL)
          goto out_of_memory_error;

        dirents_size = new_dirents_size;
        dirents = new_dirents;
      }

      /* Allocate space for the uv dirent structure. The dirent structure
       * includes room for the first character of the filename, but `utf8_len`
       * doesn't count the NULL terminator at this point.
       */
      dirent = uv__malloc(sizeof *dirent + utf8_len);
      if (dirent == NULL)
        goto out_of_memory_error;

      dirents[dirents_used++] = dirent;

      /* Convert file name to UTF-8. */
      if (WideCharToMultiByte(CP_UTF8,
                              0,
                              &info->FileName[0],
                              wchar_len,
                              &dirent->d_name[0],
                              utf8_len,
                              NULL,
                              NULL) == 0)
        goto win32_error;

      /* Add a null terminator to the filename. */
      dirent->d_name[utf8_len] = '\0';

      /* Fill out the type field. */
      if (info->FileAttributes & FILE_ATTRIBUTE_DEVICE)
        dirent->d_type = UV__DT_CHAR;
      else if (info->FileAttributes & FILE_ATTRIBUTE_REPARSE_POINT)
        dirent->d_type = UV__DT_LINK;
      else if (info->FileAttributes & FILE_ATTRIBUTE_DIRECTORY)
        dirent->d_type = UV__DT_DIR;
      else
        dirent->d_type = UV__DT_FILE;
    } while (next_entry_offset != 0);

    /* Read the next chunk. */
    status = pNtQueryDirectoryFile(dir_handle,
                                   NULL,
                                   NULL,
                                   NULL,
                                   &iosb,
                                   &buffer,
                                   sizeof buffer,
                                   FileDirectoryInformation,
                                   FALSE,
                                   NULL,
                                   FALSE);

    /* After the first pNtQueryDirectoryFile call, the function may return
     * STATUS_SUCCESS even if the buffer was too small to hold at least one
     * directory entry.
     */
    if (status == STATUS_SUCCESS && iosb.Information == 0)
      status = STATUS_BUFFER_OVERFLOW;
  }

  if (status != STATUS_NO_MORE_FILES)
    goto nt_error;

  CloseHandle(dir_handle);

  /* Store the result in the request object. */
  req->ptr = dirents;
  if (dirents != NULL)
    req->flags |= UV_FS_FREE_PTR;

  SET_REQ_RESULT(req, dirents_used);

  /* `nbufs` will be used as index by uv_fs_scandir_next. */
  req->fs.info.nbufs = 0;

  return;

nt_error:
  SET_REQ_WIN32_ERROR(req, pRtlNtStatusToDosError(status));
  goto cleanup;

win32_error:
  SET_REQ_WIN32_ERROR(req, GetLastError());
  goto cleanup;

not_a_directory_error:
  SET_REQ_UV_ERROR(req, UV_ENOTDIR, ERROR_DIRECTORY);
  goto cleanup;

out_of_memory_error:
  SET_REQ_UV_ERROR(req, UV_ENOMEM, ERROR_OUTOFMEMORY);
  goto cleanup;

cleanup:
  if (dir_handle != INVALID_HANDLE_VALUE)
    CloseHandle(dir_handle);
  while (dirents_used > 0)
    uv__free(dirents[--dirents_used]);
  if (dirents != NULL)
    uv__free(dirents);
}

void fs__opendir(uv_fs_t* req) {
  WCHAR* pathw;
  size_t len;
  const WCHAR* fmt;
  WCHAR* find_path;
  uv_dir_t* dir;

  pathw = req->file.pathw;
  dir = NULL;
  find_path = NULL;

  /* Figure out whether path is a file or a directory. */
  if (!(GetFileAttributesW(pathw) & FILE_ATTRIBUTE_DIRECTORY)) {
    SET_REQ_UV_ERROR(req, UV_ENOTDIR, ERROR_DIRECTORY);
    goto error;
  }

  dir = uv__malloc(sizeof(*dir));
  if (dir == NULL) {
    SET_REQ_UV_ERROR(req, UV_ENOMEM, ERROR_OUTOFMEMORY);
    goto error;
  }

  len = wcslen(pathw);

  if (len == 0)
    fmt = L"./*";
  else if (IS_SLASH(pathw[len - 1]))
    fmt = L"%s*";
  else
    fmt = L"%s\\*";

  find_path = uv__malloc(sizeof(WCHAR) * (len + 4));
  if (find_path == NULL) {
    SET_REQ_UV_ERROR(req, UV_ENOMEM, ERROR_OUTOFMEMORY);
    goto error;
  }

  _snwprintf(find_path, len + 3, fmt, pathw);
  dir->dir_handle = FindFirstFileW(find_path, &dir->find_data);
  uv__free(find_path);
  find_path = NULL;
  if (dir->dir_handle == INVALID_HANDLE_VALUE &&
      GetLastError() != ERROR_FILE_NOT_FOUND) {
    SET_REQ_WIN32_ERROR(req, GetLastError());
    goto error;
  }

  dir->need_find_call = FALSE;
  req->ptr = dir;
  SET_REQ_RESULT(req, 0);
  return;

error:
  uv__free(dir);
  uv__free(find_path);
  req->ptr = NULL;
}

void fs__readdir(uv_fs_t* req) {
  uv_dir_t* dir;
  uv_dirent_t* dirents;
  uv__dirent_t dent;
  unsigned int dirent_idx;
  PWIN32_FIND_DATAW find_data;
  unsigned int i;
  int r;

  req->flags |= UV_FS_FREE_PTR;
  dir = req->ptr;
  dirents = dir->dirents;
  memset(dirents, 0, dir->nentries * sizeof(*dir->dirents));
  find_data = &dir->find_data;
  dirent_idx = 0;

  while (dirent_idx < dir->nentries) {
    if (dir->need_find_call && FindNextFileW(dir->dir_handle, find_data) == 0) {
      if (GetLastError() == ERROR_NO_MORE_FILES)
        break;
      goto error;
    }

    /* Skip "." and ".." entries. */
    if (find_data->cFileName[0] == L'.' &&
        (find_data->cFileName[1] == L'\0' ||
        (find_data->cFileName[1] == L'.' &&
        find_data->cFileName[2] == L'\0'))) {
      dir->need_find_call = TRUE;
      continue;
    }

    r = uv__convert_utf16_to_utf8((const WCHAR*) &find_data->cFileName,
                                  -1,
                                  (char**) &dirents[dirent_idx].name);
    if (r != 0)
      goto error;

    /* Copy file type. */
    if ((find_data->dwFileAttributes & FILE_ATTRIBUTE_DIRECTORY) != 0)
      dent.d_type = UV__DT_DIR;
    else if ((find_data->dwFileAttributes & FILE_ATTRIBUTE_REPARSE_POINT) != 0)
      dent.d_type = UV__DT_LINK;
    else if ((find_data->dwFileAttributes & FILE_ATTRIBUTE_DEVICE) != 0)
      dent.d_type = UV__DT_CHAR;
    else
      dent.d_type = UV__DT_FILE;

    dirents[dirent_idx].type = uv__fs_get_dirent_type(&dent);
    dir->need_find_call = TRUE;
    ++dirent_idx;
  }

  SET_REQ_RESULT(req, dirent_idx);
  return;

error:
  SET_REQ_WIN32_ERROR(req, GetLastError());
  for (i = 0; i < dirent_idx; ++i) {
    uv__free((char*) dirents[i].name);
    dirents[i].name = NULL;
  }
}

void fs__closedir(uv_fs_t* req) {
  uv_dir_t* dir;

  dir = req->ptr;
  FindClose(dir->dir_handle);
  uv__free(req->ptr);
  SET_REQ_RESULT(req, 0);
}

INLINE static int fs__stat_handle(HANDLE handle, uv_stat_t* statbuf,
    int do_lstat) {
  FILE_ALL_INFORMATION file_info;
  FILE_FS_VOLUME_INFORMATION volume_info;
  NTSTATUS nt_status;
  IO_STATUS_BLOCK io_status;

  nt_status = pNtQueryInformationFile(handle,
                                      &io_status,
                                      &file_info,
                                      sizeof file_info,
                                      FileAllInformation);

  /* Buffer overflow (a warning status code) is expected here. */
  if (NT_ERROR(nt_status)) {
    SetLastError(pRtlNtStatusToDosError(nt_status));
    return -1;
  }

  nt_status = pNtQueryVolumeInformationFile(handle,
                                            &io_status,
                                            &volume_info,
                                            sizeof volume_info,
                                            FileFsVolumeInformation);

  /* Buffer overflow (a warning status code) is expected here. */
  if (io_status.Status == STATUS_NOT_IMPLEMENTED) {
    statbuf->st_dev = 0;
  } else if (NT_ERROR(nt_status)) {
    SetLastError(pRtlNtStatusToDosError(nt_status));
    return -1;
  } else {
    statbuf->st_dev = volume_info.VolumeSerialNumber;
  }

  /* Todo: st_mode should probably always be 0666 for everyone. We might also
   * want to report 0777 if the file is a .exe or a directory.
   *
   * Currently it's based on whether the 'readonly' attribute is set, which
   * makes little sense because the semantics are so different: the 'read-only'
   * flag is just a way for a user to protect against accidental deletion, and
   * serves no security purpose. Windows uses ACLs for that.
   *
   * Also people now use uv_fs_chmod() to take away the writable bit for good
   * reasons. Windows however just makes the file read-only, which makes it
   * impossible to delete the file afterwards, since read-only files can't be
   * deleted.
   *
   * IOW it's all just a clusterfuck and we should think of something that
   * makes slightly more sense.
   *
   * And uv_fs_chmod should probably just fail on windows or be a total no-op.
   * There's nothing sensible it can do anyway.
   */
  statbuf->st_mode = 0;

  /*
  * On Windows, FILE_ATTRIBUTE_REPARSE_POINT is a general purpose mechanism
  * by which filesystem drivers can intercept and alter file system requests.
  *
  * The only reparse points we care about are symlinks and mount points, both
  * of which are treated as POSIX symlinks. Further, we only care when
  * invoked via lstat, which seeks information about the link instead of its
  * target. Otherwise, reparse points must be treated as regular files.
  */
  if (do_lstat &&
      (file_info.BasicInformation.FileAttributes & FILE_ATTRIBUTE_REPARSE_POINT)) {
    /*
     * If reading the link fails, the reparse point is not a symlink and needs
     * to be treated as a regular file. The higher level lstat function will
     * detect this failure and retry without do_lstat if appropriate.
     */
    if (fs__readlink_handle(handle, NULL, &statbuf->st_size) != 0)
      return -1;
    statbuf->st_mode |= S_IFLNK;
  }

  if (statbuf->st_mode == 0) {
    if (file_info.BasicInformation.FileAttributes & FILE_ATTRIBUTE_DIRECTORY) {
      statbuf->st_mode |= _S_IFDIR;
      statbuf->st_size = 0;
    } else {
      statbuf->st_mode |= _S_IFREG;
      statbuf->st_size = file_info.StandardInformation.EndOfFile.QuadPart;
    }
  }

  if (file_info.BasicInformation.FileAttributes & FILE_ATTRIBUTE_READONLY)
    statbuf->st_mode |= _S_IREAD | (_S_IREAD >> 3) | (_S_IREAD >> 6);
  else
    statbuf->st_mode |= (_S_IREAD | _S_IWRITE) | ((_S_IREAD | _S_IWRITE) >> 3) |
                        ((_S_IREAD | _S_IWRITE) >> 6);

  FILETIME_TO_TIMESPEC(statbuf->st_atim, file_info.BasicInformation.LastAccessTime);
  FILETIME_TO_TIMESPEC(statbuf->st_ctim, file_info.BasicInformation.ChangeTime);
  FILETIME_TO_TIMESPEC(statbuf->st_mtim, file_info.BasicInformation.LastWriteTime);
  FILETIME_TO_TIMESPEC(statbuf->st_birthtim, file_info.BasicInformation.CreationTime);

  statbuf->st_ino = file_info.InternalInformation.IndexNumber.QuadPart;

  /* st_blocks contains the on-disk allocation size in 512-byte units. */
  statbuf->st_blocks =
      (uint64_t) file_info.StandardInformation.AllocationSize.QuadPart >> 9;

  statbuf->st_nlink = file_info.StandardInformation.NumberOfLinks;

  /* The st_blksize is supposed to be the 'optimal' number of bytes for reading
   * and writing to the disk. That is, for any definition of 'optimal' - it's
   * supposed to at least avoid read-update-write behavior when writing to the
   * disk.
   *
   * However nobody knows this and even fewer people actually use this value,
   * and in order to fill it out we'd have to make another syscall to query the
   * volume for FILE_FS_SECTOR_SIZE_INFORMATION.
   *
   * Therefore we'll just report a sensible value that's quite commonly okay
   * on modern hardware.
   *
   * 4096 is the minimum required to be compatible with newer Advanced Format
   * drives (which have 4096 bytes per physical sector), and to be backwards
   * compatible with older drives (which have 512 bytes per physical sector).
   */
  statbuf->st_blksize = 4096;

  /* Todo: set st_flags to something meaningful. Also provide a wrapper for
   * chattr(2).
   */
  statbuf->st_flags = 0;

  /* Windows has nothing sensible to say about these values, so they'll just
   * remain empty.
   */
  statbuf->st_gid = 0;
  statbuf->st_uid = 0;
  statbuf->st_rdev = 0;
  statbuf->st_gen = 0;

  return 0;
}


INLINE static void fs__stat_prepare_path(WCHAR* pathw) {
  size_t len = wcslen(pathw);

  /* TODO: ignore namespaced paths. */
  if (len > 1 && pathw[len - 2] != L':' &&
      (pathw[len - 1] == L'\\' || pathw[len - 1] == L'/')) {
    pathw[len - 1] = '\0';
  }
}


INLINE static DWORD fs__stat_impl_from_path(WCHAR* path,
                                            int do_lstat,
                                            uv_stat_t* statbuf) {
  HANDLE handle;
  DWORD flags;
  DWORD ret;

  flags = FILE_FLAG_BACKUP_SEMANTICS;
  if (do_lstat)
    flags |= FILE_FLAG_OPEN_REPARSE_POINT;

  handle = CreateFileW(path,
                       FILE_READ_ATTRIBUTES,
                       FILE_SHARE_READ | FILE_SHARE_WRITE | FILE_SHARE_DELETE,
                       NULL,
                       OPEN_EXISTING,
                       flags,
                       NULL);

  if (handle == INVALID_HANDLE_VALUE)
    ret = GetLastError();
  else if (fs__stat_handle(handle, statbuf, do_lstat) != 0)
    ret = GetLastError();
  else
    ret = 0;

  CloseHandle(handle);
  return ret;
}


INLINE static void fs__stat_impl(uv_fs_t* req, int do_lstat) {
  DWORD error;

  error = fs__stat_impl_from_path(req->file.pathw, do_lstat, &req->statbuf);
  if (error != 0) {
    if (do_lstat &&
        (error == ERROR_SYMLINK_NOT_SUPPORTED ||
         error == ERROR_NOT_A_REPARSE_POINT)) {
      /* We opened a reparse point but it was not a symlink. Try again. */
      fs__stat_impl(req, 0);
    } else {
      /* Stat failed. */
      SET_REQ_WIN32_ERROR(req, error);
    }

    return;
  }

  req->ptr = &req->statbuf;
  req->result = 0;
}


static void fs__stat(uv_fs_t* req) {
  fs__stat_prepare_path(req->file.pathw);
  fs__stat_impl(req, 0);
}


static void fs__lstat(uv_fs_t* req) {
  fs__stat_prepare_path(req->file.pathw);
  fs__stat_impl(req, 1);
}


static void fs__fstat(uv_fs_t* req) {
  HANDLE handle = req->file.hFile;

  VERIFY_HANDLE(handle, req);

  if (fs__stat_handle(handle, &req->statbuf, 0) != 0) {
    SET_REQ_WIN32_ERROR(req, GetLastError());
    return;
  }

  req->ptr = &req->statbuf;
  req->result = 0;
}


static void fs__rename(uv_fs_t* req) {
  if (!MoveFileExW(req->file.pathw, req->fs.info.new_pathw, MOVEFILE_REPLACE_EXISTING)) {
    SET_REQ_WIN32_ERROR(req, GetLastError());
    return;
  }

  SET_REQ_RESULT(req, 0);
}


INLINE static void fs__sync_impl(uv_fs_t* req) {
  HANDLE handle = req->file.hFile;
  int result;

  VERIFY_HANDLE(handle, req);

  result = FlushFileBuffers(handle) ? 0 : -1;
  if (result == -1) {
    SET_REQ_WIN32_ERROR(req, GetLastError());
  } else {
    SET_REQ_RESULT(req, result);
  }
}


static void fs__fsync(uv_fs_t* req) {
  fs__sync_impl(req);
}


static void fs__fdatasync(uv_fs_t* req) {
  fs__sync_impl(req);
}


static void fs__ftruncate(uv_fs_t* req) {
<<<<<<< HEAD
  HANDLE handle = req->file.hFile;
=======
  int fd = req->file.fd;
  HANDLE handle;
  struct uv__fd_info_s fd_info = { 0 };
>>>>>>> f868c9ab
  NTSTATUS status;
  IO_STATUS_BLOCK io_status;
  FILE_END_OF_FILE_INFORMATION eof_info;

  VERIFY_HANDLE(handle, req);

  if (uv__fd_hash_get(fd, &fd_info)) {
    if (fd_info.is_directory) {
      SET_REQ_WIN32_ERROR(req, ERROR_ACCESS_DENIED);
      return;
    }

    if (fd_info.mapping != INVALID_HANDLE_VALUE) {
      CloseHandle(fd_info.mapping);
    }
  }

  eof_info.EndOfFile.QuadPart = req->fs.info.offset;

  status = pNtSetInformationFile(handle,
                                 &io_status,
                                 &eof_info,
                                 sizeof eof_info,
                                 FileEndOfFileInformation);

  if (NT_SUCCESS(status)) {
    SET_REQ_RESULT(req, 0);
  } else {
    SET_REQ_WIN32_ERROR(req, pRtlNtStatusToDosError(status));

    if (fd_info.flags) {
      CloseHandle(handle);
      fd_info.mapping = INVALID_HANDLE_VALUE;
      fd_info.size.QuadPart = 0;
      fd_info.current_pos.QuadPart = 0;
      uv__fd_hash_add(fd, &fd_info);
      return;
    }
  }

  if (fd_info.flags) {
    fd_info.size = eof_info.EndOfFile;

    if (fd_info.size.QuadPart == 0) {
      fd_info.mapping = INVALID_HANDLE_VALUE;
    } else {
      DWORD flProtect = (fd_info.flags & (UV_FS_O_RDONLY | UV_FS_O_WRONLY |
        UV_FS_O_RDWR)) == UV_FS_O_RDONLY ? PAGE_READONLY : PAGE_READWRITE;
      fd_info.mapping = CreateFileMapping(handle,
                                          NULL,
                                          flProtect,
                                          fd_info.size.HighPart,
                                          fd_info.size.LowPart,
                                          NULL);
      if (fd_info.mapping == NULL) {
        SET_REQ_WIN32_ERROR(req, GetLastError());
        CloseHandle(handle);
        fd_info.mapping = INVALID_HANDLE_VALUE;
        fd_info.size.QuadPart = 0;
        fd_info.current_pos.QuadPart = 0;
        uv__fd_hash_add(fd, &fd_info);
        return;
      }
    }

    uv__fd_hash_add(fd, &fd_info);
  }
}


static void fs__copyfile(uv_fs_t* req) {
  int flags;
  int overwrite;
  uv_stat_t statbuf;
  uv_stat_t new_statbuf;

  flags = req->fs.info.file_flags;

  if (flags & UV_FS_COPYFILE_FICLONE_FORCE) {
    SET_REQ_UV_ERROR(req, UV_ENOSYS, ERROR_NOT_SUPPORTED);
    return;
  }

  overwrite = flags & UV_FS_COPYFILE_EXCL;

  if (CopyFileW(req->file.pathw, req->fs.info.new_pathw, overwrite) != 0) {
    SET_REQ_RESULT(req, 0);
    return;
  }

  SET_REQ_WIN32_ERROR(req, GetLastError());
  if (req->result != UV_EBUSY)
    return;

  /* if error UV_EBUSY check if src and dst file are the same */
  if (fs__stat_impl_from_path(req->file.pathw, 0, &statbuf) != 0 ||
      fs__stat_impl_from_path(req->fs.info.new_pathw, 0, &new_statbuf) != 0) {
    return;
  }

  if (statbuf.st_dev == new_statbuf.st_dev &&
      statbuf.st_ino == new_statbuf.st_ino) {
    SET_REQ_RESULT(req, 0);
  }
}


static void fs__sendfile(uv_fs_t* req) {
  HANDLE fd_in = req->file.hFile;
  HANDLE fd_out = req->fs.info.hFile_out;
  size_t length = req->fs.info.bufsml[0].len;
  int64_t offset = req->fs.info.offset;
  const size_t max_buf_size = 65536;
  size_t buf_size = length < max_buf_size ? length : max_buf_size;
  int result = 0;
  BOOL io_success = 1;
  char* buf = (char*) uv__malloc(buf_size);
  if (!buf) {
    uv_fatal_error(ERROR_OUTOFMEMORY, "uv__malloc");
  }

  if (offset != -1) {
    LARGE_INTEGER offset_u;
    offset_u.QuadPart = offset;
    io_success = SetFilePointerEx(fd_in, offset_u, NULL, FILE_BEGIN);
  }

  if (!io_success) {
    result = -1;
  } else {
    while (length > 0) {
      DWORD n, n_out;
      io_success = ReadFile(fd_in, buf, length < buf_size ? length : buf_size, &n, NULL);
      if (!io_success) {
        result = -1;
        break;
      }
      else if (n == 0) {
        break;
      }

      length -= n;

      io_success = WriteFile(fd_out, buf, n, &n_out, NULL);
      if (!io_success) {
        result = -1;
        break;
      }
      /* hopefully n == n_out here (e.g. that fd_out wasn't opened non-blocking mode) */

      result += n;
    }
  }

  uv__free(buf);

  SET_REQ_RESULT(req, result);
}


static void fs__access(uv_fs_t* req) {
  DWORD attr = GetFileAttributesW(req->file.pathw);

  if (attr == INVALID_FILE_ATTRIBUTES) {
    SET_REQ_WIN32_ERROR(req, GetLastError());
    return;
  }

  /*
   * Access is possible if
   * - write access wasn't requested,
   * - or the file isn't read-only,
   * - or it's a directory.
   * (Directories cannot be read-only on Windows.)
   */
  if (!(req->fs.info.mode & W_OK) ||
      !(attr & FILE_ATTRIBUTE_READONLY) ||
      (attr & FILE_ATTRIBUTE_DIRECTORY)) {
    SET_REQ_RESULT(req, 0);
  } else {
    SET_REQ_WIN32_ERROR(req, UV_EPERM);
  }

}


static void fs__chmod(uv_fs_t* req) {
  int result = _wchmod(req->file.pathw, req->fs.info.mode);
  SET_REQ_RESULT(req, result);
}


static void fs__fchmod(uv_fs_t* req) {
  HANDLE handle = req->file.hFile;
  int clear_archive_flag;
  NTSTATUS nt_status;
  IO_STATUS_BLOCK io_status;
  FILE_BASIC_INFORMATION file_info;

  VERIFY_HANDLE(handle, req);

  handle = ReOpenFile(handle, FILE_WRITE_ATTRIBUTES, 0, 0);
  if (handle == INVALID_HANDLE_VALUE) {
    SET_REQ_WIN32_ERROR(req, GetLastError());
    return;
  }

  nt_status = pNtQueryInformationFile(handle,
                                      &io_status,
                                      &file_info,
                                      sizeof file_info,
                                      FileBasicInformation);

  if (!NT_SUCCESS(nt_status)) {
    SET_REQ_WIN32_ERROR(req, pRtlNtStatusToDosError(nt_status));
    goto fchmod_cleanup;
  }

  /* Test if the Archive attribute is cleared */
  if ((file_info.FileAttributes & FILE_ATTRIBUTE_ARCHIVE) == 0) {
      /* Set Archive flag, otherwise setting or clearing the read-only
         flag will not work */
      file_info.FileAttributes |= FILE_ATTRIBUTE_ARCHIVE;
      nt_status = pNtSetInformationFile(handle,
                                        &io_status,
                                        &file_info,
                                        sizeof file_info,
                                        FileBasicInformation);
      if (!NT_SUCCESS(nt_status)) {
        SET_REQ_WIN32_ERROR(req, pRtlNtStatusToDosError(nt_status));
        goto fchmod_cleanup;
      }
      /* Remeber to clear the flag later on */
      clear_archive_flag = 1;
  } else {
      clear_archive_flag = 0;
  }

  if (req->fs.info.mode & _S_IWRITE) {
    file_info.FileAttributes &= ~FILE_ATTRIBUTE_READONLY;
  } else {
    file_info.FileAttributes |= FILE_ATTRIBUTE_READONLY;
  }

  nt_status = pNtSetInformationFile(handle,
                                    &io_status,
                                    &file_info,
                                    sizeof file_info,
                                    FileBasicInformation);

  if (!NT_SUCCESS(nt_status)) {
    SET_REQ_WIN32_ERROR(req, pRtlNtStatusToDosError(nt_status));
    goto fchmod_cleanup;
  }

  if (clear_archive_flag) {
      file_info.FileAttributes &= ~FILE_ATTRIBUTE_ARCHIVE;
      if (file_info.FileAttributes == 0) {
          file_info.FileAttributes = FILE_ATTRIBUTE_NORMAL;
      }
      nt_status = pNtSetInformationFile(handle,
                                        &io_status,
                                        &file_info,
                                        sizeof file_info,
                                        FileBasicInformation);
      if (!NT_SUCCESS(nt_status)) {
        SET_REQ_WIN32_ERROR(req, pRtlNtStatusToDosError(nt_status));
        goto fchmod_cleanup;
      }
  }

  SET_REQ_SUCCESS(req);
fchmod_cleanup:
  CloseHandle(handle);
}


INLINE static int fs__utime_handle(HANDLE handle,
                                   double btime,
                                   double atime,
                                   double mtime) {
  FILETIME filetime_b;
  FILETIME filetime_a;
  FILETIME filetime_m;

  if (isnan(btime)) {
    filetime_b.dwHighDateTime = 0;
    filetime_b.dwLowDateTime = 0;
  } else {
    TIME_T_TO_FILETIME(btime, &filetime_b);
  }

  TIME_T_TO_FILETIME(atime, &filetime_a);
  TIME_T_TO_FILETIME(mtime, &filetime_m);

  if (!SetFileTime(handle,
                   &filetime_b,
                   &filetime_a,
                   &filetime_m)) {
    return -1;
  }

  return 0;
}


static void fs__utime(uv_fs_t* req) {
  HANDLE handle;

  handle = CreateFileW(req->file.pathw,
                       FILE_WRITE_ATTRIBUTES,
                       FILE_SHARE_READ | FILE_SHARE_WRITE | FILE_SHARE_DELETE,
                       NULL,
                       OPEN_EXISTING,
                       FILE_FLAG_BACKUP_SEMANTICS,
                       NULL);

  if (handle == INVALID_HANDLE_VALUE) {
    SET_REQ_WIN32_ERROR(req, GetLastError());
    return;
  }

  if (fs__utime_handle(handle,
                       req->fs.time.btime,
                       req->fs.time.atime,
                       req->fs.time.mtime) != 0) {
    SET_REQ_WIN32_ERROR(req, GetLastError());
    CloseHandle(handle);
    return;
  }

  CloseHandle(handle);

  req->result = 0;
}


static void fs__futime(uv_fs_t* req) {
  HANDLE handle = req->file.hFile;
  VERIFY_HANDLE(handle, req);

  if (fs__utime_handle(handle,
                       req->fs.time.btime,
                       req->fs.time.atime,
                       req->fs.time.mtime) != 0) {
    SET_REQ_WIN32_ERROR(req, GetLastError());
    return;
  }

  req->result = 0;
}


static void fs__link(uv_fs_t* req) {
  DWORD r = CreateHardLinkW(req->fs.info.new_pathw, req->file.pathw, NULL);
  if (r == 0) {
    SET_REQ_WIN32_ERROR(req, GetLastError());
  } else {
    req->result = 0;
  }
}


static void fs__create_junction(uv_fs_t* req, const WCHAR* path,
    const WCHAR* new_path) {
  HANDLE handle = INVALID_HANDLE_VALUE;
  REPARSE_DATA_BUFFER *buffer = NULL;
  int created = 0;
  int target_len;
  int is_absolute, is_long_path;
  int needed_buf_size, used_buf_size, used_data_size, path_buf_len;
  int start, len, i;
  int add_slash;
  DWORD bytes;
  WCHAR* path_buf;

  target_len = wcslen(path);
  is_long_path = wcsncmp(path, LONG_PATH_PREFIX, LONG_PATH_PREFIX_LEN) == 0;

  if (is_long_path) {
    is_absolute = 1;
  } else {
    is_absolute = target_len >= 3 && IS_LETTER(path[0]) &&
      path[1] == L':' && IS_SLASH(path[2]);
  }

  if (!is_absolute) {
    /* Not supporting relative paths */
    SET_REQ_UV_ERROR(req, UV_EINVAL, ERROR_NOT_SUPPORTED);
    return;
  }

  /* Do a pessimistic calculation of the required buffer size */
  needed_buf_size =
      FIELD_OFFSET(REPARSE_DATA_BUFFER, MountPointReparseBuffer.PathBuffer) +
      JUNCTION_PREFIX_LEN * sizeof(WCHAR) +
      2 * (target_len + 2) * sizeof(WCHAR);

  /* Allocate the buffer */
  buffer = (REPARSE_DATA_BUFFER*)uv__malloc(needed_buf_size);
  if (!buffer) {
    uv_fatal_error(ERROR_OUTOFMEMORY, "uv__malloc");
  }

  /* Grab a pointer to the part of the buffer where filenames go */
  path_buf = (WCHAR*)&(buffer->MountPointReparseBuffer.PathBuffer);
  path_buf_len = 0;

  /* Copy the substitute (internal) target path */
  start = path_buf_len;

  wcsncpy((WCHAR*)&path_buf[path_buf_len], JUNCTION_PREFIX,
    JUNCTION_PREFIX_LEN);
  path_buf_len += JUNCTION_PREFIX_LEN;

  add_slash = 0;
  for (i = is_long_path ? LONG_PATH_PREFIX_LEN : 0; path[i] != L'\0'; i++) {
    if (IS_SLASH(path[i])) {
      add_slash = 1;
      continue;
    }

    if (add_slash) {
      path_buf[path_buf_len++] = L'\\';
      add_slash = 0;
    }

    path_buf[path_buf_len++] = path[i];
  }
  path_buf[path_buf_len++] = L'\\';
  len = path_buf_len - start;

  /* Set the info about the substitute name */
  buffer->MountPointReparseBuffer.SubstituteNameOffset = start * sizeof(WCHAR);
  buffer->MountPointReparseBuffer.SubstituteNameLength = len * sizeof(WCHAR);

  /* Insert null terminator */
  path_buf[path_buf_len++] = L'\0';

  /* Copy the print name of the target path */
  start = path_buf_len;
  add_slash = 0;
  for (i = is_long_path ? LONG_PATH_PREFIX_LEN : 0; path[i] != L'\0'; i++) {
    if (IS_SLASH(path[i])) {
      add_slash = 1;
      continue;
    }

    if (add_slash) {
      path_buf[path_buf_len++] = L'\\';
      add_slash = 0;
    }

    path_buf[path_buf_len++] = path[i];
  }
  len = path_buf_len - start;
  if (len == 2) {
    path_buf[path_buf_len++] = L'\\';
    len++;
  }

  /* Set the info about the print name */
  buffer->MountPointReparseBuffer.PrintNameOffset = start * sizeof(WCHAR);
  buffer->MountPointReparseBuffer.PrintNameLength = len * sizeof(WCHAR);

  /* Insert another null terminator */
  path_buf[path_buf_len++] = L'\0';

  /* Calculate how much buffer space was actually used */
  used_buf_size = FIELD_OFFSET(REPARSE_DATA_BUFFER, MountPointReparseBuffer.PathBuffer) +
    path_buf_len * sizeof(WCHAR);
  used_data_size = used_buf_size -
    FIELD_OFFSET(REPARSE_DATA_BUFFER, MountPointReparseBuffer);

  /* Put general info in the data buffer */
  buffer->ReparseTag = IO_REPARSE_TAG_MOUNT_POINT;
  buffer->ReparseDataLength = used_data_size;
  buffer->Reserved = 0;

  /* Create a new directory */
  if (!CreateDirectoryW(new_path, NULL)) {
    SET_REQ_WIN32_ERROR(req, GetLastError());
    goto error;
  }
  created = 1;

  /* Open the directory */
  handle = CreateFileW(new_path,
                       GENERIC_WRITE,
                       0,
                       NULL,
                       OPEN_EXISTING,
                       FILE_FLAG_BACKUP_SEMANTICS |
                         FILE_FLAG_OPEN_REPARSE_POINT,
                       NULL);
  if (handle == INVALID_HANDLE_VALUE) {
    SET_REQ_WIN32_ERROR(req, GetLastError());
    goto error;
  }

  /* Create the actual reparse point */
  if (!DeviceIoControl(handle,
                       FSCTL_SET_REPARSE_POINT,
                       buffer,
                       used_buf_size,
                       NULL,
                       0,
                       &bytes,
                       NULL)) {
    SET_REQ_WIN32_ERROR(req, GetLastError());
    goto error;
  }

  /* Clean up */
  CloseHandle(handle);
  uv__free(buffer);

  SET_REQ_RESULT(req, 0);
  return;

error:
  uv__free(buffer);

  if (handle != INVALID_HANDLE_VALUE) {
    CloseHandle(handle);
  }

  if (created) {
    RemoveDirectoryW(new_path);
  }
}


static void fs__symlink(uv_fs_t* req) {
  WCHAR* pathw;
  WCHAR* new_pathw;
  int flags;
  int err;

  pathw = req->file.pathw;
  new_pathw = req->fs.info.new_pathw;

  if (req->fs.info.file_flags & UV_FS_SYMLINK_JUNCTION) {
    fs__create_junction(req, pathw, new_pathw);
    return;
  }

  if (req->fs.info.file_flags & UV_FS_SYMLINK_DIR)
    flags = SYMBOLIC_LINK_FLAG_DIRECTORY | uv__file_symlink_usermode_flag;
  else
    flags = uv__file_symlink_usermode_flag;

  if (CreateSymbolicLinkW(new_pathw, pathw, flags)) {
    SET_REQ_RESULT(req, 0);
    return;
  }

  /* Something went wrong. We will test if it is because of user-mode
   * symlinks.
   */
  err = GetLastError();
  if (err == ERROR_INVALID_PARAMETER &&
      flags & SYMBOLIC_LINK_FLAG_ALLOW_UNPRIVILEGED_CREATE) {
    /* This system does not support user-mode symlinks. We will clear the
     * unsupported flag and retry.
     */
    uv__file_symlink_usermode_flag = 0;
    fs__symlink(req);
  } else {
    SET_REQ_WIN32_ERROR(req, err);
  }
}


static void fs__readlink(uv_fs_t* req) {
  HANDLE handle;

  handle = CreateFileW(req->file.pathw,
                       0,
                       0,
                       NULL,
                       OPEN_EXISTING,
                       FILE_FLAG_OPEN_REPARSE_POINT | FILE_FLAG_BACKUP_SEMANTICS,
                       NULL);

  if (handle == INVALID_HANDLE_VALUE) {
    SET_REQ_WIN32_ERROR(req, GetLastError());
    return;
  }

  if (fs__readlink_handle(handle, (char**) &req->ptr, NULL) != 0) {
    SET_REQ_WIN32_ERROR(req, GetLastError());
    CloseHandle(handle);
    return;
  }

  req->flags |= UV_FS_FREE_PTR;
  SET_REQ_RESULT(req, 0);

  CloseHandle(handle);
}


static ssize_t fs__realpath_handle(HANDLE handle, char** realpath_ptr) {
  int r;
  DWORD w_realpath_len;
  WCHAR* w_realpath_ptr = NULL;
  WCHAR* w_realpath_buf;

  w_realpath_len = GetFinalPathNameByHandleW(handle, NULL, 0, VOLUME_NAME_DOS);
  if (w_realpath_len == 0) {
    return -1;
  }

  w_realpath_buf = uv__malloc((w_realpath_len + 1) * sizeof(WCHAR));
  if (w_realpath_buf == NULL) {
    SetLastError(ERROR_OUTOFMEMORY);
    return -1;
  }
  w_realpath_ptr = w_realpath_buf;

  if (GetFinalPathNameByHandleW(handle,
                                w_realpath_ptr,
                                w_realpath_len,
                                VOLUME_NAME_DOS) == 0) {
    uv__free(w_realpath_buf);
    SetLastError(ERROR_INVALID_HANDLE);
    return -1;
  }

  /* convert UNC path to long path */
  if (wcsncmp(w_realpath_ptr,
              UNC_PATH_PREFIX,
              UNC_PATH_PREFIX_LEN) == 0) {
    w_realpath_ptr += 6;
    *w_realpath_ptr = L'\\';
    w_realpath_len -= 6;
  } else if (wcsncmp(w_realpath_ptr,
                      LONG_PATH_PREFIX,
                      LONG_PATH_PREFIX_LEN) == 0) {
    w_realpath_ptr += 4;
    w_realpath_len -= 4;
  } else {
    uv__free(w_realpath_buf);
    SetLastError(ERROR_INVALID_HANDLE);
    return -1;
  }

  r = fs__wide_to_utf8(w_realpath_ptr, w_realpath_len, realpath_ptr, NULL);
  uv__free(w_realpath_buf);
  return r;
}

static void fs__realpath(uv_fs_t* req) {
  HANDLE handle;

  handle = CreateFileW(req->file.pathw,
                       0,
                       0,
                       NULL,
                       OPEN_EXISTING,
                       FILE_ATTRIBUTE_NORMAL | FILE_FLAG_BACKUP_SEMANTICS,
                       NULL);
  if (handle == INVALID_HANDLE_VALUE) {
    SET_REQ_WIN32_ERROR(req, GetLastError());
    return;
  }

  if (fs__realpath_handle(handle, (char**) &req->ptr) == -1) {
    CloseHandle(handle);
    SET_REQ_WIN32_ERROR(req, GetLastError());
    return;
  }

  CloseHandle(handle);
  req->flags |= UV_FS_FREE_PTR;
  SET_REQ_RESULT(req, 0);
}


static void fs__chown(uv_fs_t* req) {
  req->result = 0;
}


static void fs__fchown(uv_fs_t* req) {
  req->result = 0;
}


static void fs__lchown(uv_fs_t* req) {
  req->result = 0;
}


static void fs__statfs(uv_fs_t* req) {
  uv_statfs_t* stat_fs;
  DWORD sectors_per_cluster;
  DWORD bytes_per_sector;
  DWORD free_clusters;
  DWORD total_clusters;

  if (0 == GetDiskFreeSpaceW(req->file.pathw,
                             &sectors_per_cluster,
                             &bytes_per_sector,
                             &free_clusters,
                             &total_clusters)) {
    SET_REQ_WIN32_ERROR(req, GetLastError());
    return;
  }

  stat_fs = uv__malloc(sizeof(*stat_fs));
  if (stat_fs == NULL) {
    SET_REQ_UV_ERROR(req, UV_ENOMEM, ERROR_OUTOFMEMORY);
    return;
  }

  stat_fs->f_type = 0;
  stat_fs->f_bsize = bytes_per_sector * sectors_per_cluster;
  stat_fs->f_blocks = total_clusters;
  stat_fs->f_bfree = free_clusters;
  stat_fs->f_bavail = free_clusters;
  stat_fs->f_files = 0;
  stat_fs->f_ffree = 0;
  req->ptr = stat_fs;
  req->flags |= UV_FS_FREE_PTR;
  SET_REQ_RESULT(req, 0);
}


static void uv__fs_work(struct uv__work* w) {
  uv_fs_t* req;

  req = container_of(w, uv_fs_t, work_req);
  assert(req->type == UV_FS);

#define XX(uc, lc)  case UV_FS_##uc: fs__##lc(req); break;
  switch (req->fs_type) {
    XX(OPEN, open)
    XX(CLOSE, close)
    XX(READ, read)
    XX(WRITE, write)
    XX(COPYFILE, copyfile)
    XX(SENDFILE, sendfile)
    XX(STAT, stat)
    XX(LSTAT, lstat)
    XX(FSTAT, fstat)
    XX(FTRUNCATE, ftruncate)
    XX(UTIME, utime)
    XX(FUTIME, futime)
    XX(ACCESS, access)
    XX(CHMOD, chmod)
    XX(FCHMOD, fchmod)
    XX(FSYNC, fsync)
    XX(FDATASYNC, fdatasync)
    XX(UNLINK, unlink)
    XX(RMDIR, rmdir)
    XX(MKDIR, mkdir)
    XX(MKDTEMP, mkdtemp)
    XX(MKSTEMP, mkstemp)
    XX(RENAME, rename)
    XX(SCANDIR, scandir)
    XX(READDIR, readdir)
    XX(OPENDIR, opendir)
    XX(CLOSEDIR, closedir)
    XX(LINK, link)
    XX(SYMLINK, symlink)
    XX(READLINK, readlink)
    XX(REALPATH, realpath)
    XX(CHOWN, chown)
    XX(FCHOWN, fchown)
    XX(LCHOWN, lchown)
    XX(STATFS, statfs)
    default:
      assert(!"bad uv_fs_type");
  }
}


static void uv__fs_done(struct uv__work* w, int status) {
  uv_fs_t* req;

  req = container_of(w, uv_fs_t, work_req);
  uv__req_unregister(req->loop, req);

  if (status == UV_ECANCELED) {
    assert(req->result == 0);
    req->result = UV_ECANCELED;
  }

  req->cb(req);
}


void uv_fs_req_cleanup(uv_fs_t* req) {
  if (req == NULL)
    return;

  if (req->flags & UV_FS_CLEANEDUP)
    return;

  if (req->flags & UV_FS_FREE_PATHS)
    uv__free(req->file.pathw);

  if (req->flags & UV_FS_FREE_PTR) {
    if (req->fs_type == UV_FS_SCANDIR && req->ptr != NULL)
      uv__fs_scandir_cleanup(req);
    else if (req->fs_type == UV_FS_READDIR)
      uv__fs_readdir_cleanup(req);
    else
      uv__free(req->ptr);
  }

  if (req->fs.info.bufs != req->fs.info.bufsml &&
      ARRAY_SIZE(req->fs.info.bufs) > 0)
    uv__free(req->fs.info.bufs);

  req->path = NULL;
  req->file.pathw = NULL;
  req->fs.info.new_pathw = NULL;
  req->fs.info.bufs = NULL;
  req->ptr = NULL;

  req->flags |= UV_FS_CLEANEDUP;
}


int uv_fs_open(uv_loop_t* loop, uv_fs_t* req, const char* path, int flags,
    int mode, uv_fs_cb cb) {
  int err;

  INIT(UV_FS_OPEN);
  err = fs__capture_path(req, path, NULL, cb != NULL);
  if (err) {
    return uv_translate_sys_error(err);
  }

  req->fs.info.file_flags = flags;
  req->fs.info.mode = mode;
  POST0;
}


int uv_fs_close(uv_loop_t* loop, uv_fs_t* req, uv_os_fd_t handle, uv_fs_cb cb) {
  INIT(UV_FS_CLOSE);
  req->file.hFile = handle;
  POST;
}


int uv_fs_read(uv_loop_t* loop,
               uv_fs_t* req,
               uv_os_fd_t handle,
               const uv_buf_t bufs[],
               unsigned int nbufs,
               int64_t offset,
               uv_fs_cb cb) {
  INIT(UV_FS_READ);

  if (bufs == NULL || nbufs == 0)
    return UV_EINVAL;

  req->file.hFile = handle;

  req->fs.info.nbufs = nbufs;
  req->fs.info.bufs = req->fs.info.bufsml;
  if (nbufs > ARRAY_SIZE(req->fs.info.bufsml))
    req->fs.info.bufs = uv__malloc(nbufs * sizeof(*bufs));

  if (req->fs.info.bufs == NULL)
    return UV_ENOMEM;

  memcpy(req->fs.info.bufs, bufs, nbufs * sizeof(*bufs));

  req->fs.info.offset = offset;
  POST;
}


int uv_fs_write(uv_loop_t* loop,
                uv_fs_t* req,
                uv_os_fd_t handle,
                const uv_buf_t bufs[],
                unsigned int nbufs,
                int64_t offset,
                uv_fs_cb cb) {
  INIT(UV_FS_WRITE);

  if (bufs == NULL || nbufs == 0)
    return UV_EINVAL;

  req->file.hFile = handle;

  req->fs.info.nbufs = nbufs;
  req->fs.info.bufs = req->fs.info.bufsml;
  if (nbufs > ARRAY_SIZE(req->fs.info.bufsml))
    req->fs.info.bufs = uv__malloc(nbufs * sizeof(*bufs));

  if (req->fs.info.bufs == NULL)
    return UV_ENOMEM;

  memcpy(req->fs.info.bufs, bufs, nbufs * sizeof(*bufs));

  req->fs.info.offset = offset;
  POST;
}


int uv_fs_unlink(uv_loop_t* loop, uv_fs_t* req, const char* path,
    uv_fs_cb cb) {
  int err;

  INIT(UV_FS_UNLINK);
  err = fs__capture_path(req, path, NULL, cb != NULL);
  if (err) {
    return uv_translate_sys_error(err);
  }

  POST;
}


int uv_fs_mkdir(uv_loop_t* loop, uv_fs_t* req, const char* path, int mode,
    uv_fs_cb cb) {
  int err;

  INIT(UV_FS_MKDIR);
  err = fs__capture_path(req, path, NULL, cb != NULL);
  if (err) {
    return uv_translate_sys_error(err);
  }

  req->fs.info.mode = mode;
  POST;
}


int uv_fs_mkdtemp(uv_loop_t* loop,
                  uv_fs_t* req,
                  const char* tpl,
                  uv_fs_cb cb) {
  int err;

  INIT(UV_FS_MKDTEMP);
  err = fs__capture_path(req, tpl, NULL, TRUE);
  if (err)
    return uv_translate_sys_error(err);

  POST;
}


int uv_fs_mkstemp(uv_loop_t* loop,
                  uv_fs_t* req,
                  const char* tpl,
                  uv_fs_cb cb) {
  int err;

  INIT(UV_FS_MKSTEMP);
  err = fs__capture_path(req, tpl, NULL, TRUE);
  if (err)
    return uv_translate_sys_error(err);

  POST;
}


int uv_fs_rmdir(uv_loop_t* loop, uv_fs_t* req, const char* path, uv_fs_cb cb) {
  int err;

  INIT(UV_FS_RMDIR);
  err = fs__capture_path(req, path, NULL, cb != NULL);
  if (err) {
    return uv_translate_sys_error(err);
  }

  POST;
}


int uv_fs_scandir(uv_loop_t* loop, uv_fs_t* req, const char* path, int flags,
    uv_fs_cb cb) {
  int err;

  INIT(UV_FS_SCANDIR);
  err = fs__capture_path(req, path, NULL, cb != NULL);
  if (err) {
    return uv_translate_sys_error(err);
  }

  req->fs.info.file_flags = flags;
  POST;
}

int uv_fs_opendir(uv_loop_t* loop,
                  uv_fs_t* req,
                  const char* path,
                  uv_fs_cb cb) {
  int err;

  INIT(UV_FS_OPENDIR);
  err = fs__capture_path(req, path, NULL, cb != NULL);
  if (err)
    return uv_translate_sys_error(err);
  POST;
}

int uv_fs_readdir(uv_loop_t* loop,
                  uv_fs_t* req,
                  uv_dir_t* dir,
                  uv_fs_cb cb) {
  INIT(UV_FS_READDIR);

  if (dir == NULL ||
      dir->dirents == NULL ||
      dir->dir_handle == INVALID_HANDLE_VALUE) {
    return UV_EINVAL;
  }

  req->ptr = dir;
  POST;
}

int uv_fs_closedir(uv_loop_t* loop,
                   uv_fs_t* req,
                   uv_dir_t* dir,
                   uv_fs_cb cb) {
  INIT(UV_FS_CLOSEDIR);
  if (dir == NULL)
    return UV_EINVAL;
  req->ptr = dir;
  POST;
}

int uv_fs_link(uv_loop_t* loop, uv_fs_t* req, const char* path,
    const char* new_path, uv_fs_cb cb) {
  int err;

  INIT(UV_FS_LINK);
  err = fs__capture_path(req, path, new_path, cb != NULL);
  if (err) {
    return uv_translate_sys_error(err);
  }

  POST;
}


int uv_fs_symlink(uv_loop_t* loop, uv_fs_t* req, const char* path,
    const char* new_path, int flags, uv_fs_cb cb) {
  int err;

  INIT(UV_FS_SYMLINK);
  err = fs__capture_path(req, path, new_path, cb != NULL);
  if (err) {
    return uv_translate_sys_error(err);
  }

  req->fs.info.file_flags = flags;
  POST;
}


int uv_fs_readlink(uv_loop_t* loop, uv_fs_t* req, const char* path,
    uv_fs_cb cb) {
  int err;

  INIT(UV_FS_READLINK);
  err = fs__capture_path(req, path, NULL, cb != NULL);
  if (err) {
    return uv_translate_sys_error(err);
  }

  POST;
}


int uv_fs_realpath(uv_loop_t* loop, uv_fs_t* req, const char* path,
    uv_fs_cb cb) {
  int err;

  INIT(UV_FS_REALPATH);

  if (!path) {
    return UV_EINVAL;
  }

  err = fs__capture_path(req, path, NULL, cb != NULL);
  if (err) {
    return uv_translate_sys_error(err);
  }

  POST;
}


int uv_fs_chown(uv_loop_t* loop, uv_fs_t* req, const char* path, uv_uid_t uid,
    uv_gid_t gid, uv_fs_cb cb) {
  int err;

  INIT(UV_FS_CHOWN);
  err = fs__capture_path(req, path, NULL, cb != NULL);
  if (err) {
    return uv_translate_sys_error(err);
  }

  POST;
}


int uv_fs_fchown(uv_loop_t* loop, uv_fs_t* req, uv_os_fd_t hFile, uv_uid_t uid,
    uv_gid_t gid, uv_fs_cb cb) {
  INIT(UV_FS_FCHOWN);
  POST;
}


int uv_fs_lchown(uv_loop_t* loop, uv_fs_t* req, const char* path, uv_uid_t uid,
    uv_gid_t gid, uv_fs_cb cb) {
  int err;

  INIT(UV_FS_LCHOWN);
  err = fs__capture_path(req, path, NULL, cb != NULL);
  if (err) {
    return uv_translate_sys_error(err);
  }
  POST;
}


int uv_fs_stat(uv_loop_t* loop, uv_fs_t* req, const char* path, uv_fs_cb cb) {
  int err;

  INIT(UV_FS_STAT);
  err = fs__capture_path(req, path, NULL, cb != NULL);
  if (err) {
    return uv_translate_sys_error(err);
  }

  POST;
}


int uv_fs_lstat(uv_loop_t* loop, uv_fs_t* req, const char* path, uv_fs_cb cb) {
  int err;

  INIT(UV_FS_LSTAT);
  err = fs__capture_path(req, path, NULL, cb != NULL);
  if (err) {
    return uv_translate_sys_error(err);
  }

  POST;
}


int uv_fs_fstat(uv_loop_t* loop, uv_fs_t* req, uv_os_fd_t handle, uv_fs_cb cb) {
  INIT(UV_FS_FSTAT);
  req->file.hFile = handle;
  POST;
}


int uv_fs_rename(uv_loop_t* loop, uv_fs_t* req, const char* path,
    const char* new_path, uv_fs_cb cb) {
  int err;

  INIT(UV_FS_RENAME);
  err = fs__capture_path(req, path, new_path, cb != NULL);
  if (err) {
    return uv_translate_sys_error(err);
  }

  POST;
}


int uv_fs_fsync(uv_loop_t* loop, uv_fs_t* req, uv_os_fd_t handle, uv_fs_cb cb) {
  INIT(UV_FS_FSYNC);
  req->file.hFile = handle;
  POST;
}


int uv_fs_fdatasync(uv_loop_t* loop, uv_fs_t* req, uv_os_fd_t handle, uv_fs_cb cb) {
  INIT(UV_FS_FDATASYNC);
  req->file.hFile = handle;
  POST;
}


int uv_fs_ftruncate(uv_loop_t* loop, uv_fs_t* req, uv_os_fd_t handle,
    int64_t offset, uv_fs_cb cb) {
  INIT(UV_FS_FTRUNCATE);
  req->file.hFile = handle;
  req->fs.info.offset = offset;
  POST;
}


int uv_fs_copyfile(uv_loop_t* loop,
                   uv_fs_t* req,
                   const char* path,
                   const char* new_path,
                   int flags,
                   uv_fs_cb cb) {
  int err;

  INIT(UV_FS_COPYFILE);

  if (flags & ~(UV_FS_COPYFILE_EXCL |
                UV_FS_COPYFILE_FICLONE |
                UV_FS_COPYFILE_FICLONE_FORCE)) {
    return UV_EINVAL;
  }

  err = fs__capture_path(req, path, new_path, cb != NULL);

  if (err)
    return uv_translate_sys_error(err);

  req->fs.info.file_flags = flags;
  POST;
}


int uv_fs_sendfile(uv_loop_t* loop, uv_fs_t* req, uv_os_fd_t fd_out,
    uv_os_fd_t fd_in, int64_t in_offset, size_t length, uv_fs_cb cb) {
  INIT(UV_FS_SENDFILE);
  req->file.hFile = fd_in;
  req->fs.info.hFile_out = fd_out;
  req->fs.info.offset = in_offset;
  req->fs.info.bufsml[0].len = length;
  POST;
}


int uv_fs_access(uv_loop_t* loop,
                 uv_fs_t* req,
                 const char* path,
                 int flags,
                 uv_fs_cb cb) {
  int err;

  INIT(UV_FS_ACCESS);
  err = fs__capture_path(req, path, NULL, cb != NULL);
  if (err)
    return uv_translate_sys_error(err);

  req->fs.info.mode = flags;
  POST;
}


int uv_fs_chmod(uv_loop_t* loop, uv_fs_t* req, const char* path, int mode,
    uv_fs_cb cb) {
  int err;

  INIT(UV_FS_CHMOD);
  err = fs__capture_path(req, path, NULL, cb != NULL);
  if (err) {
    return uv_translate_sys_error(err);
  }

  req->fs.info.mode = mode;
  POST;
}


int uv_fs_fchmod(uv_loop_t* loop, uv_fs_t* req, uv_os_fd_t handle, int mode,
                 uv_fs_cb cb) {
  INIT(UV_FS_FCHMOD);
  req->file.hFile = handle;
  req->fs.info.mode = mode;
  POST;
}


int uv_fs_utime(uv_loop_t* loop, uv_fs_t* req, const char* path, double atime,
                double mtime, uv_fs_cb cb) {
  return uv_fs_utime_ex(loop, req, path, NAN, atime, mtime, cb);
}

int uv_fs_utime_ex(uv_loop_t* loop, uv_fs_t* req, const char* path,
                   double btime, double atime, double mtime, uv_fs_cb cb) {
  int err;

  INIT(UV_FS_UTIME);
  err = fs__capture_path(req, path, NULL, cb != NULL);
  if (err) {
    return uv_translate_sys_error(err);
  }

  req->fs.time.btime = btime;
  req->fs.time.atime = atime;
  req->fs.time.mtime = mtime;
  POST;
}


int uv_fs_futime(uv_loop_t* loop, uv_fs_t* req, uv_os_fd_t handle, double atime,
                 double mtime, uv_fs_cb cb) {
  return uv_fs_futime_ex(loop, req, handle, NAN, atime, mtime, cb);
}


int uv_fs_futime_ex(uv_loop_t* loop, uv_fs_t* req, uv_os_fd_t handle,
                    double btime, double atime, double mtime, uv_fs_cb cb) {
  INIT(UV_FS_FUTIME);
  req->file.hFile = handle;
  req->fs.time.btime = btime;
  req->fs.time.atime = atime;
  req->fs.time.mtime = mtime;
  POST;
}


int uv_fs_statfs(uv_loop_t* loop,
                 uv_fs_t* req,
                 const char* path,
                 uv_fs_cb cb) {
  int err;

  INIT(UV_FS_STATFS);
  err = fs__capture_path(req, path, NULL, cb != NULL);
  if (err)
    return uv_translate_sys_error(err);

  POST;
}<|MERGE_RESOLUTION|>--- conflicted
+++ resolved
@@ -24,7 +24,6 @@
 #include <direct.h>
 #include <errno.h>
 #include <limits.h>
-#include <fcntl.h> /* file constants */
 #include <math.h>
 #include <sys/stat.h> /* stat constants */
 #include <sys/utime.h>
@@ -164,8 +163,6 @@
 
 static int uv__file_symlink_usermode_flag = SYMBOLIC_LINK_FLAG_ALLOW_UNPRIVILEGED_CREATE;
 
-<<<<<<< HEAD
-=======
 static DWORD uv__allocation_granularity;
 
 
@@ -179,7 +176,6 @@
 }
 
 
->>>>>>> f868c9ab
 INLINE static int fs__capture_path(uv_fs_t* req, const char* path,
     const char* new_path, const int copy_path) {
   char* buf;
@@ -632,25 +628,6 @@
     return;
   }
 
-<<<<<<< HEAD
-  SET_REQ_RESULT(req, (uintptr_t)file);
-=======
-  fd = _open_osfhandle((intptr_t) file, flags);
-  if (fd < 0) {
-    /* The only known failure mode for _open_osfhandle() is EMFILE, in which
-     * case GetLastError() will return zero. However we'll try to handle other
-     * errors as well, should they ever occur.
-     */
-    if (errno == EMFILE)
-      SET_REQ_UV_ERROR(req, UV_EMFILE, ERROR_TOO_MANY_OPEN_FILES);
-    else if (GetLastError() != ERROR_SUCCESS)
-      SET_REQ_WIN32_ERROR(req, GetLastError());
-    else
-      SET_REQ_WIN32_ERROR(req, (DWORD) UV_UNKNOWN);
-    CloseHandle(file);
-    return;
-  }
-
   if (flags & UV_FS_O_FILEMAP) {
     FILE_STANDARD_INFO file_info;
     if (!GetFileInformationByHandleEx(file,
@@ -692,11 +669,10 @@
       }
     }
 
-    uv__fd_hash_add(fd, &fd_info);
-  }
-
-  SET_REQ_RESULT(req, fd);
->>>>>>> f868c9ab
+    uv__fd_hash_add(file, &fd_info);
+  }
+
+  SET_REQ_RESULT(req, (uintptr_t)file);
   return;
 
  einval:
@@ -708,24 +684,17 @@
   int result;
   struct uv__fd_info_s fd_info;
 
-<<<<<<< HEAD
   if (handle == UV_STDIN_FD || handle == UV_STDOUT_FD || handle == UV_STDERR_FD) {
-=======
-  VERIFY_FD(fd, req);
-
-  if (uv__fd_hash_remove(fd, &fd_info)) {
-    if (fd_info.mapping != INVALID_HANDLE_VALUE) {
-      CloseHandle(fd_info.mapping);
-    }
-  }
-
-  if (fd > 2)
-    result = _close(fd);
-  else
->>>>>>> f868c9ab
     result = 0;
   } else {
     VERIFY_HANDLE(handle, req);
+
+    if (uv__fd_hash_remove(handle, &fd_info)) {
+      if (fd_info.mapping != INVALID_HANDLE_VALUE) {
+        CloseHandle(fd_info.mapping);
+      }
+    }
+
     result = CloseHandle(handle);
   }
 
@@ -758,7 +727,7 @@
 
 
 void fs__read_filemap(uv_fs_t* req, struct uv__fd_info_s* fd_info) {
-  int fd = req->file.fd; /* VERIFY_FD done in fs__read */
+  HANDLE file = req->file.hFile; /* VERIFY_HANDLE done in fs__read */
   int rw_flags = fd_info->flags &
     (UV_FS_O_RDONLY | UV_FS_O_WRONLY | UV_FS_O_RDWR);
   size_t read_size, done_read;
@@ -847,7 +816,7 @@
 
   if (req->fs.info.offset == -1) {
     fd_info->current_pos = end_pos;
-    uv__fd_hash_add(fd, fd_info);
+    uv__fd_hash_add(file, fd_info);
   }
 
   SET_REQ_RESULT(req, read_size);
@@ -870,7 +839,7 @@
 
   VERIFY_HANDLE(handle, req);
 
-  if (uv__fd_hash_get(fd, &fd_info)) {
+  if (uv__fd_hash_get(handle, &fd_info)) {
     fs__read_filemap(req, &fd_info);
     return;
   }
@@ -927,7 +896,6 @@
 
 void fs__write_filemap(uv_fs_t* req, HANDLE file,
                        struct uv__fd_info_s* fd_info) {
-  int fd = req->file.fd; /* VERIFY_FD done in fs__write */
   int force_append = fd_info->flags & UV_FS_O_APPEND;
   int rw_flags = fd_info->flags &
     (UV_FS_O_RDONLY | UV_FS_O_WRONLY | UV_FS_O_RDWR);
@@ -987,12 +955,12 @@
       fd_info->mapping = INVALID_HANDLE_VALUE;
       fd_info->size.QuadPart = 0;
       fd_info->current_pos.QuadPart = 0;
-      uv__fd_hash_add(fd, fd_info);
+      uv__fd_hash_add(file, fd_info);
       return;
     }
 
     fd_info->size = end_pos;
-    uv__fd_hash_add(fd, fd_info);
+    uv__fd_hash_add(file, fd_info);
   }
 
   view_offset = pos.QuadPart % uv__allocation_granularity;
@@ -1041,7 +1009,7 @@
 
   if (req->fs.info.offset == -1) {
     fd_info->current_pos = end_pos;
-    uv__fd_hash_add(fd, fd_info);
+    uv__fd_hash_add(file, fd_info);
   }
 
   GetSystemTimeAsFileTime(&ft);
@@ -1068,7 +1036,7 @@
   zero_offset.QuadPart = 0;
   restore_position = 0;
 
-  if (uv__fd_hash_get(fd, &fd_info)) {
+  if (uv__fd_hash_get(handle, &fd_info)) {
     fs__write_filemap(req, handle, &fd_info);
     return;
   }
@@ -1287,7 +1255,6 @@
 
 static int fs__mkstemp_func(uv_fs_t* req) {
   HANDLE file;
-  int fd;
 
   file = CreateFileW(req->file.pathw,
                      GENERIC_READ | GENERIC_WRITE,
@@ -1311,23 +1278,7 @@
     return 0;
   }
 
-  fd = _open_osfhandle((intptr_t) file, 0);
-  if (fd < 0) {
-    /* The only known failure mode for _open_osfhandle() is EMFILE, in which
-     * case GetLastError() will return zero. However we'll try to handle other
-     * errors as well, should they ever occur.
-     */
-    if (errno == EMFILE)
-      SET_REQ_UV_ERROR(req, UV_EMFILE, ERROR_TOO_MANY_OPEN_FILES);
-    else if (GetLastError() != ERROR_SUCCESS)
-      SET_REQ_WIN32_ERROR(req, GetLastError());
-    else
-      SET_REQ_WIN32_ERROR(req, UV_UNKNOWN);
-    CloseHandle(file);
-    return 1;
-  }
-
-  SET_REQ_RESULT(req, fd);
+  SET_REQ_RESULT(req, (uintptr_t) file);
 
   return 1;
 }
@@ -1951,20 +1902,16 @@
 
 
 static void fs__ftruncate(uv_fs_t* req) {
-<<<<<<< HEAD
-  HANDLE handle = req->file.hFile;
-=======
-  int fd = req->file.fd;
   HANDLE handle;
   struct uv__fd_info_s fd_info = { 0 };
->>>>>>> f868c9ab
   NTSTATUS status;
   IO_STATUS_BLOCK io_status;
   FILE_END_OF_FILE_INFORMATION eof_info;
 
+  handle = req->file.hFile;
   VERIFY_HANDLE(handle, req);
 
-  if (uv__fd_hash_get(fd, &fd_info)) {
+  if (uv__fd_hash_get(handle, &fd_info)) {
     if (fd_info.is_directory) {
       SET_REQ_WIN32_ERROR(req, ERROR_ACCESS_DENIED);
       return;
@@ -1993,7 +1940,7 @@
       fd_info.mapping = INVALID_HANDLE_VALUE;
       fd_info.size.QuadPart = 0;
       fd_info.current_pos.QuadPart = 0;
-      uv__fd_hash_add(fd, &fd_info);
+      uv__fd_hash_add(handle, &fd_info);
       return;
     }
   }
@@ -2018,12 +1965,12 @@
         fd_info.mapping = INVALID_HANDLE_VALUE;
         fd_info.size.QuadPart = 0;
         fd_info.current_pos.QuadPart = 0;
-        uv__fd_hash_add(fd, &fd_info);
+        uv__fd_hash_add(handle, &fd_info);
         return;
       }
     }
 
-    uv__fd_hash_add(fd, &fd_info);
+    uv__fd_hash_add(handle, &fd_info);
   }
 }
 
@@ -2921,7 +2868,7 @@
   if (err)
     return uv_translate_sys_error(err);
 
-  POST;
+  POST0;
 }
 
 
