/* Copyright Joyent, Inc. and other Node contributors. All rights reserved.
 *
 * Permission is hereby granted, free of charge, to any person obtaining a copy
 * of this software and associated documentation files (the "Software"), to
 * deal in the Software without restriction, including without limitation the
 * rights to use, copy, modify, merge, publish, distribute, sublicense, and/or
 * sell copies of the Software, and to permit persons to whom the Software is
 * furnished to do so, subject to the following conditions:
 *
 * The above copyright notice and this permission notice shall be included in
 * all copies or substantial portions of the Software.
 *
 * THE SOFTWARE IS PROVIDED "AS IS", WITHOUT WARRANTY OF ANY KIND, EXPRESS OR
 * IMPLIED, INCLUDING BUT NOT LIMITED TO THE WARRANTIES OF MERCHANTABILITY,
 * FITNESS FOR A PARTICULAR PURPOSE AND NONINFRINGEMENT. IN NO EVENT SHALL THE
 * AUTHORS OR COPYRIGHT HOLDERS BE LIABLE FOR ANY CLAIM, DAMAGES OR OTHER
 * LIABILITY, WHETHER IN AN ACTION OF CONTRACT, TORT OR OTHERWISE, ARISING
 * FROM, OUT OF OR IN CONNECTION WITH THE SOFTWARE OR THE USE OR OTHER DEALINGS
 * IN THE SOFTWARE.
 */

#include <assert.h>
#include <stdlib.h>

#include "uv.h"
#include "internal.h"
#include "handle-inl.h"
#include "stream-inl.h"
#include "req-inl.h"


/*
 * Number of simultaneous pending AcceptEx calls.
 */
const unsigned int uv_simultaneous_server_accepts = 32;


static int uv__tcp_nodelay(uv_tcp_t* handle, SOCKET socket, int enable) {
  if (setsockopt(socket,
                 IPPROTO_TCP,
                 TCP_NODELAY,
                 (const char*)&enable,
                 sizeof enable) == -1) {
    return WSAGetLastError();
  }
  return 0;
}


static int uv__tcp_keepalive(uv_tcp_t* handle, SOCKET socket, int enable, unsigned int delay) {
  if (setsockopt(socket,
                 SOL_SOCKET,
                 SO_KEEPALIVE,
                 (const char*)&enable,
                 sizeof enable) == -1) {
    return WSAGetLastError();
  }

  if (enable && setsockopt(socket,
                           IPPROTO_TCP,
                           TCP_KEEPALIVE,
                           (const char*)&delay,
                           sizeof delay) == -1) {
    return WSAGetLastError();
  }

  return 0;
}


static int uv_tcp_set_socket(uv_loop_t* loop,
                             uv_tcp_t* handle,
                             SOCKET socket,
                             int family,
                             int imported) {
  DWORD yes = 1;
  int non_ifs_lsp;
  int err;

  if (handle->socket != INVALID_SOCKET)
    return UV_EBUSY;

  /* Set the socket to nonblocking mode */
  if (ioctlsocket(socket, FIONBIO, &yes) == SOCKET_ERROR) {
    return WSAGetLastError();
  }

  /* Make the socket non-inheritable */
  if (!SetHandleInformation((HANDLE) socket, HANDLE_FLAG_INHERIT, 0))
    return GetLastError();

  /* Associate it with the I/O completion port. Use uv_handle_t pointer as
   * completion key. */
  if (CreateIoCompletionPort((HANDLE)socket,
                             loop->iocp,
                             (ULONG_PTR)socket,
                             0) == NULL) {
    if (imported) {
      handle->flags |= UV_HANDLE_EMULATE_IOCP;
    } else {
      return GetLastError();
    }
  }

  if (family == AF_INET6) {
    non_ifs_lsp = uv_tcp_non_ifs_lsp_ipv6;
  } else {
    non_ifs_lsp = uv_tcp_non_ifs_lsp_ipv4;
  }

  if (!(handle->flags & UV_HANDLE_EMULATE_IOCP) && !non_ifs_lsp) {
    UCHAR sfcnm_flags =
        FILE_SKIP_SET_EVENT_ON_HANDLE | FILE_SKIP_COMPLETION_PORT_ON_SUCCESS;
    if (!SetFileCompletionNotificationModes((HANDLE) socket, sfcnm_flags))
      return GetLastError();
    handle->flags |= UV_HANDLE_SYNC_BYPASS_IOCP;
  }

  if (handle->flags & UV_HANDLE_TCP_NODELAY) {
    err = uv__tcp_nodelay(handle, socket, 1);
    if (err)
      return err;
  }

  /* TODO: Use stored delay. */
  if (handle->flags & UV_HANDLE_TCP_KEEPALIVE) {
    err = uv__tcp_keepalive(handle, socket, 1, 60);
    if (err)
      return err;
  }

  handle->socket = socket;

  if (family == AF_INET6) {
    handle->flags |= UV_HANDLE_IPV6;
  } else {
    assert(!(handle->flags & UV_HANDLE_IPV6));
  }

  return 0;
}


int uv_tcp_init_ex(uv_loop_t* loop, uv_tcp_t* handle, unsigned int flags) {
  int domain;

  /* Use the lower 8 bits for the domain */
  domain = flags & 0xFF;
  if (domain != AF_INET && domain != AF_INET6 && domain != AF_UNSPEC)
    return UV_EINVAL;

  if (flags & ~0xFF)
    return UV_EINVAL;

  uv_stream_init(loop, (uv_stream_t*) handle, UV_TCP);
  handle->tcp.serv.accept_reqs = NULL;
  handle->tcp.serv.pending_accepts = NULL;
  handle->socket = INVALID_SOCKET;
  handle->reqs_pending = 0;
  handle->tcp.serv.func_acceptex = NULL;
  handle->tcp.conn.func_connectex = NULL;
  handle->tcp.serv.processed_accepts = 0;
  handle->delayed_error = 0;

  /* If anything fails beyond this point we need to remove the handle from
   * the handle queue, since it was added by uv__handle_init in uv_stream_init.
   */

  if (domain != AF_UNSPEC) {
    SOCKET sock;
    DWORD err;

    sock = socket(domain, SOCK_STREAM, 0);
    if (sock == INVALID_SOCKET) {
      err = WSAGetLastError();
      QUEUE_REMOVE(&handle->handle_queue);
      return uv_translate_sys_error(err);
    }

    err = uv_tcp_set_socket(handle->loop, handle, sock, domain, 0);
    if (err) {
      closesocket(sock);
      QUEUE_REMOVE(&handle->handle_queue);
      return uv_translate_sys_error(err);
    }

  }

  return 0;
}


int uv_tcp_init(uv_loop_t* loop, uv_tcp_t* handle) {
  return uv_tcp_init_ex(loop, handle, AF_UNSPEC);
}


void uv_tcp_endgame(uv_loop_t* loop, uv_tcp_t* handle) {
  int err;
  unsigned int i;
  uv_tcp_accept_t* req;

  if (handle->flags & UV_HANDLE_CONNECTION &&
      handle->stream.conn.shutdown_req != NULL &&
      handle->stream.conn.write_reqs_pending == 0) {

    UNREGISTER_HANDLE_REQ(loop, handle, handle->stream.conn.shutdown_req);

    err = 0;
    if (handle->flags & UV_HANDLE_CLOSING) {
      err = ERROR_OPERATION_ABORTED;
    } else if (shutdown(handle->socket, SD_SEND) == SOCKET_ERROR) {
      err = WSAGetLastError();
    }

    if (handle->stream.conn.shutdown_req->cb) {
      handle->stream.conn.shutdown_req->cb(handle->stream.conn.shutdown_req,
                               uv_translate_sys_error(err));
    }

    handle->stream.conn.shutdown_req = NULL;
    DECREASE_PENDING_REQ_COUNT(handle);
    return;
  }

  if (handle->flags & UV_HANDLE_CLOSING &&
      handle->reqs_pending == 0) {
    assert(!(handle->flags & UV_HANDLE_CLOSED));
    assert(handle->socket == INVALID_SOCKET);

    if (!(handle->flags & UV_HANDLE_CONNECTION) && handle->tcp.serv.accept_reqs) {
      if (handle->flags & UV_HANDLE_EMULATE_IOCP) {
        for (i = 0; i < uv_simultaneous_server_accepts; i++) {
          req = &handle->tcp.serv.accept_reqs[i];
          if (req->wait_handle != INVALID_HANDLE_VALUE) {
            UnregisterWait(req->wait_handle);
            req->wait_handle = INVALID_HANDLE_VALUE;
          }
          if (req->event_handle != NULL) {
            CloseHandle(req->event_handle);
            req->event_handle = NULL;
          }
        }
      }

      uv__free(handle->tcp.serv.accept_reqs);
      handle->tcp.serv.accept_reqs = NULL;
    }

    if (handle->flags & UV_HANDLE_CONNECTION &&
        handle->flags & UV_HANDLE_EMULATE_IOCP) {
      if (handle->read_req.wait_handle != INVALID_HANDLE_VALUE) {
        UnregisterWait(handle->read_req.wait_handle);
        handle->read_req.wait_handle = INVALID_HANDLE_VALUE;
      }
      if (handle->read_req.event_handle != NULL) {
        CloseHandle(handle->read_req.event_handle);
        handle->read_req.event_handle = NULL;
      }
    }

    uv__handle_close(handle);
  }
}


/* Unlike on Unix, here we don't set SO_REUSEADDR, because it doesn't just
 * allow binding to addresses that are in use by sockets in TIME_WAIT, it
 * effectively allows 'stealing' a port which is in use by another application.
 *
 * SO_EXCLUSIVEADDRUSE is also not good here because it does check all sockets,
 * regardless of state, so we'd get an error even if the port is in use by a
 * socket in TIME_WAIT state.
 *
 * See issue #1360.
 *
 */
static int uv_tcp_try_bind(uv_tcp_t* handle,
                           const struct sockaddr* addr,
                           unsigned int addrlen,
                           unsigned int flags) {
  DWORD err;
  int r;

  if (handle->socket == INVALID_SOCKET) {
    SOCKET sock;

    /* Cannot set IPv6-only mode on non-IPv6 socket. */
    if ((flags & UV_TCP_IPV6ONLY) && addr->sa_family != AF_INET6)
      return ERROR_INVALID_PARAMETER;

    sock = socket(addr->sa_family, SOCK_STREAM, 0);
    if (sock == INVALID_SOCKET) {
      return WSAGetLastError();
    }

    err = uv_tcp_set_socket(handle->loop, handle, sock, addr->sa_family, 0);
    if (err) {
      closesocket(sock);
      return err;
    }
  }

#ifdef IPV6_V6ONLY
  if (addr->sa_family == AF_INET6) {
    int on;

    on = (flags & UV_TCP_IPV6ONLY) != 0;

    /* TODO: how to handle errors? This may fail if there is no ipv4 stack
     * available. For now we're silently ignoring the error. */
    setsockopt(handle->socket,
               IPPROTO_IPV6,
               IPV6_V6ONLY,
               (const char*)&on,
               sizeof on);
  }
#endif

  r = bind(handle->socket, addr, addrlen);

  if (r == SOCKET_ERROR) {
    err = WSAGetLastError();
    if (err == WSAEADDRINUSE) {
      /* Some errors are not to be reported until connect() or listen() */
      handle->delayed_error = err;
    } else {
      return err;
    }
  }

  handle->flags |= UV_HANDLE_BOUND;

  return 0;
}


static void CALLBACK post_completion(void* context, BOOLEAN timed_out) {
  uv_req_t* req;
  uv_tcp_t* handle;

  req = (uv_req_t*) context;
  assert(req != NULL);
  handle = (uv_tcp_t*)req->data;
  assert(handle != NULL);
  assert(!timed_out);

  if (!PostQueuedCompletionStatus(handle->loop->iocp,
                                  req->u.io.overlapped.InternalHigh,
                                  0,
                                  &req->u.io.overlapped)) {
    uv_fatal_error(GetLastError(), "PostQueuedCompletionStatus");
  }
}


static void CALLBACK post_write_completion(void* context, BOOLEAN timed_out) {
  uv_write_t* req;
  uv_tcp_t* handle;

  req = (uv_write_t*) context;
  assert(req != NULL);
  handle = (uv_tcp_t*)req->handle;
  assert(handle != NULL);
  assert(!timed_out);

  if (!PostQueuedCompletionStatus(handle->loop->iocp,
                                  req->u.io.overlapped.InternalHigh,
                                  0,
                                  &req->u.io.overlapped)) {
    uv_fatal_error(GetLastError(), "PostQueuedCompletionStatus");
  }
}


static void uv_tcp_queue_accept(uv_tcp_t* handle, uv_tcp_accept_t* req) {
  uv_loop_t* loop = handle->loop;
  BOOL success;
  DWORD bytes;
  SOCKET accept_socket;
  short family;

  assert(handle->flags & UV_HANDLE_LISTENING);
  assert(req->accept_socket == INVALID_SOCKET);

  /* choose family and extension function */
  if (handle->flags & UV_HANDLE_IPV6) {
    family = AF_INET6;
  } else {
    family = AF_INET;
  }

  /* Open a socket for the accepted connection. */
  accept_socket = socket(family, SOCK_STREAM, 0);
  if (accept_socket == INVALID_SOCKET) {
    SET_REQ_ERROR(req, WSAGetLastError());
    uv_insert_pending_req(loop, (uv_req_t*)req);
    handle->reqs_pending++;
    return;
  }

  /* Make the socket non-inheritable */
  if (!SetHandleInformation((HANDLE) accept_socket, HANDLE_FLAG_INHERIT, 0)) {
    SET_REQ_ERROR(req, GetLastError());
    uv_insert_pending_req(loop, (uv_req_t*)req);
    handle->reqs_pending++;
    closesocket(accept_socket);
    return;
  }

  /* Prepare the overlapped structure. */
  memset(&(req->u.io.overlapped), 0, sizeof(req->u.io.overlapped));
  if (handle->flags & UV_HANDLE_EMULATE_IOCP) {
    assert(req->event_handle != NULL);
    req->u.io.overlapped.hEvent = (HANDLE) ((ULONG_PTR) req->event_handle | 1);
  }

  success = handle->tcp.serv.func_acceptex(handle->socket,
                                          accept_socket,
                                          (void*)req->accept_buffer,
                                          0,
                                          sizeof(struct sockaddr_storage),
                                          sizeof(struct sockaddr_storage),
                                          &bytes,
                                          &req->u.io.overlapped);

  if (UV_SUCCEEDED_WITHOUT_IOCP(success)) {
    /* Process the req without IOCP. */
    req->accept_socket = accept_socket;
    handle->reqs_pending++;
    uv_insert_pending_req(loop, (uv_req_t*)req);
  } else if (UV_SUCCEEDED_WITH_IOCP(success)) {
    /* The req will be processed with IOCP. */
    req->accept_socket = accept_socket;
    handle->reqs_pending++;
    if (handle->flags & UV_HANDLE_EMULATE_IOCP &&
        req->wait_handle == INVALID_HANDLE_VALUE &&
        !RegisterWaitForSingleObject(&req->wait_handle,
          req->event_handle, post_completion, (void*) req,
          INFINITE, WT_EXECUTEINWAITTHREAD)) {
      SET_REQ_ERROR(req, GetLastError());
      uv_insert_pending_req(loop, (uv_req_t*)req);
    }
  } else {
    /* Make this req pending reporting an error. */
    SET_REQ_ERROR(req, WSAGetLastError());
    uv_insert_pending_req(loop, (uv_req_t*)req);
    handle->reqs_pending++;
    /* Destroy the preallocated client socket. */
    closesocket(accept_socket);
    /* Destroy the event handle */
    if (handle->flags & UV_HANDLE_EMULATE_IOCP) {
      CloseHandle(req->event_handle);
      req->event_handle = NULL;
    }
  }
}


static void uv_tcp_queue_read(uv_loop_t* loop, uv_tcp_t* handle) {
  uv_read_t* req;
  uv_buf_t buf;
  int result;
  DWORD bytes, flags;

  assert(handle->flags & UV_HANDLE_READING);
  assert(!(handle->flags & UV_HANDLE_READ_PENDING));

  req = &handle->read_req;
  memset(&req->u.io.overlapped, 0, sizeof(req->u.io.overlapped));
  buf.base = "";
  buf.len = 0;

  /* Prepare the overlapped structure. */
  memset(&(req->u.io.overlapped), 0, sizeof(req->u.io.overlapped));
  if (handle->flags & UV_HANDLE_EMULATE_IOCP) {
    assert(req->event_handle != NULL);
    req->u.io.overlapped.hEvent = (HANDLE) ((ULONG_PTR) req->event_handle | 1);
  }

  flags = 0;
  result = WSARecv(handle->socket,
                   (WSABUF*)&buf,
                   1,
                   &bytes,
                   &flags,
                   &req->u.io.overlapped,
                   NULL);

  handle->flags |= UV_HANDLE_READ_PENDING;
  handle->reqs_pending++;

  if (UV_SUCCEEDED_WITHOUT_IOCP(result == 0)) {
    /* Process the req without IOCP. */
    req->u.io.overlapped.InternalHigh = bytes;
    uv_insert_pending_req(loop, (uv_req_t*)req);
  } else if (UV_SUCCEEDED_WITH_IOCP(result == 0)) {
    /* The req will be processed with IOCP. */
    if (handle->flags & UV_HANDLE_EMULATE_IOCP &&
        req->wait_handle == INVALID_HANDLE_VALUE &&
        !RegisterWaitForSingleObject(&req->wait_handle,
          req->event_handle, post_completion, (void*) req,
          INFINITE, WT_EXECUTEINWAITTHREAD)) {
      SET_REQ_ERROR(req, GetLastError());
      uv_insert_pending_req(loop, (uv_req_t*)req);
    }
  } else {
    /* Make this req pending reporting an error. */
    SET_REQ_ERROR(req, WSAGetLastError());
    uv_insert_pending_req(loop, (uv_req_t*)req);
  }
}


int uv_tcp_close_reset(uv_tcp_t* handle, uv_close_cb close_cb) {
  struct linger l = { 1, 0 };

  /* Disallow setting SO_LINGER to zero due to some platform inconsistencies */
  if (handle->flags & UV_HANDLE_SHUTTING)
    return UV_EINVAL;

  if (0 != setsockopt(handle->socket, SOL_SOCKET, SO_LINGER, (const char*)&l, sizeof(l)))
    return uv_translate_sys_error(WSAGetLastError());

  uv_close((uv_handle_t*) handle, close_cb);
  return 0;
}


int uv_tcp_listen(uv_tcp_t* handle, int backlog, uv_connection_cb cb) {
  unsigned int i, simultaneous_accepts;
  uv_tcp_accept_t* req;
  int err;

  assert(backlog > 0);

  if (handle->flags & UV_HANDLE_LISTENING) {
    handle->stream.serv.connection_cb = cb;
  }

  if (handle->flags & UV_HANDLE_READING) {
    return WSAEISCONN;
  }

  if (handle->delayed_error) {
    return handle->delayed_error;
  }

  if (!(handle->flags & UV_HANDLE_BOUND)) {
    err = uv_tcp_try_bind(handle,
                          (const struct sockaddr*) &uv_addr_ip4_any_,
                          sizeof(uv_addr_ip4_any_),
                          0);
    if (err)
      return err;
    if (handle->delayed_error)
      return handle->delayed_error;
  }

  if (!handle->tcp.serv.func_acceptex) {
    if (!uv_get_acceptex_function(handle->socket, &handle->tcp.serv.func_acceptex)) {
      return WSAEAFNOSUPPORT;
    }
  }

  /* If this flag is set, we already made this listen call in xfer. */
  if (!(handle->flags & UV_HANDLE_SHARED_TCP_SOCKET) &&
      listen(handle->socket, backlog) == SOCKET_ERROR) {
    return WSAGetLastError();
  }

  handle->flags |= UV_HANDLE_LISTENING;
  handle->stream.serv.connection_cb = cb;
  INCREASE_ACTIVE_COUNT(loop, handle);

  simultaneous_accepts = handle->flags & UV_HANDLE_TCP_SINGLE_ACCEPT ? 1
    : uv_simultaneous_server_accepts;

  if (handle->tcp.serv.accept_reqs == NULL) {
    handle->tcp.serv.accept_reqs =
      uv__malloc(uv_simultaneous_server_accepts * sizeof(uv_tcp_accept_t));
    if (!handle->tcp.serv.accept_reqs) {
      uv_fatal_error(ERROR_OUTOFMEMORY, "uv__malloc");
    }

    for (i = 0; i < simultaneous_accepts; i++) {
      req = &handle->tcp.serv.accept_reqs[i];
      UV_REQ_INIT(handle->loop, req, UV_ACCEPT);
      req->accept_socket = INVALID_SOCKET;
      req->data = handle;

      req->wait_handle = INVALID_HANDLE_VALUE;
      if (handle->flags & UV_HANDLE_EMULATE_IOCP) {
        req->event_handle = CreateEvent(NULL, 0, 0, NULL);
        if (req->event_handle == NULL) {
          uv_fatal_error(GetLastError(), "CreateEvent");
        }
      } else {
        req->event_handle = NULL;
      }

      uv_tcp_queue_accept(handle, req);
    }

    /* Initialize other unused requests too, because uv_tcp_endgame doesn't
     * know how many requests were initialized, so it will try to clean up
     * {uv_simultaneous_server_accepts} requests. */
    for (i = simultaneous_accepts; i < uv_simultaneous_server_accepts; i++) {
      req = &handle->tcp.serv.accept_reqs[i];
      UV_REQ_INIT(handle->loop, req, UV_ACCEPT);
      req->accept_socket = INVALID_SOCKET;
      req->data = handle;
      req->wait_handle = INVALID_HANDLE_VALUE;
      req->event_handle = NULL;
    }
  }

  return 0;
}


int uv_tcp_accept(uv_tcp_t* server, uv_tcp_t* client) {
  int err = 0;
  int family;

  uv_tcp_accept_t* req = server->tcp.serv.pending_accepts;

  if (!req) {
    /* No valid connections found, so we error out. */
    return WSAEWOULDBLOCK;
  }

  if (req->accept_socket == INVALID_SOCKET) {
    return WSAENOTCONN;
  }

  if (server->flags & UV_HANDLE_IPV6) {
    family = AF_INET6;
  } else {
    family = AF_INET;
  }

  err = uv_tcp_set_socket(client->loop,
                          client,
                          req->accept_socket,
                          family,
                          0);
  if (err) {
    closesocket(req->accept_socket);
  } else {
    uv_connection_init((uv_stream_t*) client);
    /* AcceptEx() implicitly binds the accepted socket. */
    client->flags |= UV_HANDLE_BOUND | UV_HANDLE_READABLE | UV_HANDLE_WRITABLE;
  }

  /* Prepare the req to pick up a new connection */
  server->tcp.serv.pending_accepts = req->next_pending;
  req->next_pending = NULL;
  req->accept_socket = INVALID_SOCKET;

  if (!(server->flags & UV_HANDLE_CLOSING)) {
    /* Check if we're in a middle of changing the number of pending accepts. */
    if (!(server->flags & UV_HANDLE_TCP_ACCEPT_STATE_CHANGING)) {
      uv_tcp_queue_accept(server, req);
    } else {
      /* We better be switching to a single pending accept. */
      assert(server->flags & UV_HANDLE_TCP_SINGLE_ACCEPT);

      server->tcp.serv.processed_accepts++;

      if (server->tcp.serv.processed_accepts >= uv_simultaneous_server_accepts) {
        server->tcp.serv.processed_accepts = 0;
        /*
         * All previously queued accept requests are now processed.
         * We now switch to queueing just a single accept.
         */
        uv_tcp_queue_accept(server, &server->tcp.serv.accept_reqs[0]);
        server->flags &= ~UV_HANDLE_TCP_ACCEPT_STATE_CHANGING;
        server->flags |= UV_HANDLE_TCP_SINGLE_ACCEPT;
      }
    }
  }

  return err;
}


int uv_tcp_read_start(uv_tcp_t* handle, uv_alloc_cb alloc_cb,
    uv_read_cb read_cb) {
  uv_loop_t* loop = handle->loop;

  handle->flags |= UV_HANDLE_READING;
  handle->read_cb = read_cb;
  handle->alloc_cb = alloc_cb;
  INCREASE_ACTIVE_COUNT(loop, handle);

  /* If reading was stopped and then started again, there could still be a read
   * request pending. */
  if (!(handle->flags & UV_HANDLE_READ_PENDING)) {
    if (handle->flags & UV_HANDLE_EMULATE_IOCP &&
        handle->read_req.event_handle == NULL) {
      handle->read_req.event_handle = CreateEvent(NULL, 0, 0, NULL);
      if (handle->read_req.event_handle == NULL) {
        uv_fatal_error(GetLastError(), "CreateEvent");
      }
    }
    uv_tcp_queue_read(loop, handle);
  }

  return 0;
}

static int uv__is_loopback(const struct sockaddr_storage* storage) {
  const struct sockaddr_in* in4;
  const struct sockaddr_in6* in6;
  int i;

  if (storage->ss_family == AF_INET) {
    in4 = (const struct sockaddr_in*) storage;
    return in4->sin_addr.S_un.S_un_b.s_b1 == 127;
  }
  if (storage->ss_family == AF_INET6) {
    in6 = (const struct sockaddr_in6*) storage;
    for (i = 0; i < 7; ++i) {
      if (in6->sin6_addr.u.Word[i] != 0)
        return 0;
    }
    return in6->sin6_addr.u.Word[7] == htons(1);
  }
  return 0;
}

// Check if Windows version is 10.0.16299 or later
static int uv__is_fast_loopback_fail_supported(void) {
  OSVERSIONINFOW os_info;
  if (!pRtlGetVersion)
    return 0;
  pRtlGetVersion(&os_info);
  if (os_info.dwMajorVersion < 10)
    return 0;
  if (os_info.dwMajorVersion > 10)
    return 1;
  if (os_info.dwMinorVersion > 0)
    return 1;
  return os_info.dwBuildNumber >= 16299;
}

static int uv_tcp_try_connect(uv_connect_t* req,
                              uv_tcp_t* handle,
                              const struct sockaddr* addr,
                              unsigned int addrlen,
                              uv_connect_cb cb) {
  uv_loop_t* loop = handle->loop;
  TCP_INITIAL_RTO_PARAMETERS retransmit_ioctl;
  const struct sockaddr* bind_addr;
  struct sockaddr_storage converted;
  BOOL success;
  DWORD bytes;
  int err;

  err = uv__convert_to_localhost_if_unspecified(addr, &converted);
  if (err)
    return err;

  if (handle->delayed_error != 0)
    goto out;

  if (!(handle->flags & UV_HANDLE_BOUND)) {
    if (addrlen == sizeof(uv_addr_ip4_any_)) {
      bind_addr = (const struct sockaddr*) &uv_addr_ip4_any_;
    } else if (addrlen == sizeof(uv_addr_ip6_any_)) {
      bind_addr = (const struct sockaddr*) &uv_addr_ip6_any_;
    } else {
      abort();
    }
    err = uv_tcp_try_bind(handle, bind_addr, addrlen, 0);
    if (err)
      return err;
    if (handle->delayed_error != 0)
      goto out;
  }

  if (!handle->tcp.conn.func_connectex) {
    if (!uv_get_connectex_function(handle->socket, &handle->tcp.conn.func_connectex)) {
      return WSAEAFNOSUPPORT;
    }
  }

  /* This makes connect() fail instantly if the target port on the localhost
   * is not reachable, instead of waiting for 2s. We do not care if this fails.
   * This only works on Windows version 10.0.16299 and later.
   */
  if (uv__is_fast_loopback_fail_supported() && uv__is_loopback(&converted)) {
    memset(&retransmit_ioctl, 0, sizeof(retransmit_ioctl));
    retransmit_ioctl.Rtt = TCP_INITIAL_RTO_NO_SYN_RETRANSMISSIONS;
    retransmit_ioctl.MaxSynRetransmissions = TCP_INITIAL_RTO_NO_SYN_RETRANSMISSIONS;
    WSAIoctl(handle->socket,
             SIO_TCP_INITIAL_RTO,
             &retransmit_ioctl,
             sizeof(retransmit_ioctl),
             NULL,
             0,
             &bytes,
             NULL,
             NULL);
  }

<<<<<<< HEAD
  UV_REQ_INIT(loop, req, UV_CONNECT);
=======
out:

  UV_REQ_INIT(req, UV_CONNECT);
>>>>>>> 6ce14710
  req->handle = (uv_stream_t*) handle;
  req->cb = cb;
  memset(&req->u.io.overlapped, 0, sizeof(req->u.io.overlapped));

  if (handle->delayed_error != 0) {
    /* Process the req without IOCP. */
    handle->reqs_pending++;
    REGISTER_HANDLE_REQ(loop, handle, req);
    uv_insert_pending_req(loop, (uv_req_t*)req);
    return 0;
  }

  success = handle->tcp.conn.func_connectex(handle->socket,
                                            (const struct sockaddr*) &converted,
                                            addrlen,
                                            NULL,
                                            0,
                                            &bytes,
                                            &req->u.io.overlapped);

  if (UV_SUCCEEDED_WITHOUT_IOCP(success)) {
    /* Process the req without IOCP. */
    handle->reqs_pending++;
    REGISTER_HANDLE_REQ(loop, handle, req);
    uv_insert_pending_req(loop, (uv_req_t*)req);
  } else if (UV_SUCCEEDED_WITH_IOCP(success)) {
    /* The req will be processed with IOCP. */
    handle->reqs_pending++;
    REGISTER_HANDLE_REQ(loop, handle, req);
  } else {
    return WSAGetLastError();
  }

  return 0;
}


int uv_tcp_getsockname(const uv_tcp_t* handle,
                       struct sockaddr* name,
                       int* namelen) {

  return uv__getsockpeername((const uv_handle_t*) handle,
                             getsockname,
                             name,
                             namelen,
                             handle->delayed_error);
}


int uv_tcp_getpeername(const uv_tcp_t* handle,
                       struct sockaddr* name,
                       int* namelen) {

  return uv__getsockpeername((const uv_handle_t*) handle,
                             getpeername,
                             name,
                             namelen,
                             handle->delayed_error);
}


int uv_tcp_write(uv_loop_t* loop,
                 uv_write_t* req,
                 uv_tcp_t* handle,
                 const uv_buf_t bufs[],
                 unsigned int nbufs,
                 uv_write_cb cb) {
  int result;
  DWORD bytes;

  UV_REQ_INIT(loop, req, UV_WRITE);
  req->handle = (uv_stream_t*) handle;
  req->cb = cb;

  /* Prepare the overlapped structure. */
  memset(&(req->u.io.overlapped), 0, sizeof(req->u.io.overlapped));
  if (handle->flags & UV_HANDLE_EMULATE_IOCP) {
    req->event_handle = CreateEvent(NULL, 0, 0, NULL);
    if (req->event_handle == NULL) {
      uv_fatal_error(GetLastError(), "CreateEvent");
    }
    req->u.io.overlapped.hEvent = (HANDLE) ((ULONG_PTR) req->event_handle | 1);
    req->wait_handle = INVALID_HANDLE_VALUE;
  }

  result = WSASend(handle->socket,
                   (WSABUF*) bufs,
                   nbufs,
                   &bytes,
                   0,
                   &req->u.io.overlapped,
                   NULL);

  if (UV_SUCCEEDED_WITHOUT_IOCP(result == 0)) {
    /* Request completed immediately. */
    req->u.io.queued_bytes = 0;
    handle->reqs_pending++;
    handle->stream.conn.write_reqs_pending++;
    REGISTER_HANDLE_REQ(loop, handle, req);
    uv_insert_pending_req(loop, (uv_req_t*) req);
  } else if (UV_SUCCEEDED_WITH_IOCP(result == 0)) {
    /* Request queued by the kernel. */
    req->u.io.queued_bytes = uv__count_bufs(bufs, nbufs);
    handle->reqs_pending++;
    handle->stream.conn.write_reqs_pending++;
    REGISTER_HANDLE_REQ(loop, handle, req);
    handle->write_queue_size += req->u.io.queued_bytes;
    if (handle->flags & UV_HANDLE_EMULATE_IOCP &&
        !RegisterWaitForSingleObject(&req->wait_handle,
          req->event_handle, post_write_completion, (void*) req,
          INFINITE, WT_EXECUTEINWAITTHREAD | WT_EXECUTEONLYONCE)) {
      SET_REQ_ERROR(req, GetLastError());
      uv_insert_pending_req(loop, (uv_req_t*)req);
    }
  } else {
    /* Send failed due to an error, report it later */
    req->u.io.queued_bytes = 0;
    handle->reqs_pending++;
    handle->stream.conn.write_reqs_pending++;
    REGISTER_HANDLE_REQ(loop, handle, req);
    SET_REQ_ERROR(req, WSAGetLastError());
    uv_insert_pending_req(loop, (uv_req_t*) req);
  }

  return 0;
}


int uv__tcp_try_write(uv_tcp_t* handle,
                     const uv_buf_t bufs[],
                     unsigned int nbufs) {
  int result;
  DWORD bytes;

  if (handle->stream.conn.write_reqs_pending > 0)
    return UV_EAGAIN;

  result = WSASend(handle->socket,
                   (WSABUF*) bufs,
                   nbufs,
                   &bytes,
                   0,
                   NULL,
                   NULL);

  if (result == SOCKET_ERROR)
    return uv_translate_sys_error(WSAGetLastError());
  else
    return bytes;
}


void uv_process_tcp_read_req(uv_loop_t* loop, uv_tcp_t* handle,
    uv_req_t* req) {
  DWORD bytes, flags, err;
  uv_buf_t buf;
  int count;

  assert(handle->type == UV_TCP);

  handle->flags &= ~UV_HANDLE_READ_PENDING;

  if (!REQ_SUCCESS(req)) {
    /* An error occurred doing the read. */
    if ((handle->flags & UV_HANDLE_READING) != 0) {
      handle->flags &= ~UV_HANDLE_READING;
      DECREASE_ACTIVE_COUNT(loop, handle);
      buf = uv_buf_init(NULL, 0);

      err = GET_REQ_SOCK_ERROR(req);

      if (err == WSAECONNABORTED) {
        /* Turn WSAECONNABORTED into UV_ECONNRESET to be consistent with Unix.
         */
        err = WSAECONNRESET;
      }
      handle->flags &= ~(UV_HANDLE_READABLE | UV_HANDLE_WRITABLE);

      handle->read_cb((uv_stream_t*)handle,
                      uv_translate_sys_error(err),
                      &buf);
    }
  } else {
    /* Do nonblocking reads until the buffer is empty */
    count = 32;
    while ((handle->flags & UV_HANDLE_READING) && (count-- > 0)) {
      buf = uv_buf_init(NULL, 0);
      handle->alloc_cb((uv_handle_t*) handle, 65536, &buf);
      if (buf.base == NULL || buf.len == 0) {
        handle->read_cb((uv_stream_t*) handle, UV_ENOBUFS, &buf);
        break;
      }
      assert(buf.base != NULL);

      flags = 0;
      if (WSARecv(handle->socket,
                  (WSABUF*)&buf,
                  1,
                  &bytes,
                  &flags,
                  NULL,
                  NULL) != SOCKET_ERROR) {
        if (bytes > 0) {
          /* Successful read */
          handle->read_cb((uv_stream_t*)handle, bytes, &buf);
          /* Read again only if bytes == buf.len */
          if (bytes < buf.len) {
            break;
          }
        } else {
          /* Connection closed */
          handle->flags &= ~(UV_HANDLE_READING | UV_HANDLE_READABLE);
          DECREASE_ACTIVE_COUNT(loop, handle);

          handle->read_cb((uv_stream_t*)handle, UV_EOF, &buf);
          break;
        }
      } else {
        err = WSAGetLastError();
        if (err == WSAEWOULDBLOCK) {
          /* Read buffer was completely empty, report a 0-byte read. */
          handle->read_cb((uv_stream_t*)handle, 0, &buf);
        } else {
          /* Ouch! serious error. */
          handle->flags &= ~UV_HANDLE_READING;
          DECREASE_ACTIVE_COUNT(loop, handle);

          if (err == WSAECONNABORTED) {
            /* Turn WSAECONNABORTED into UV_ECONNRESET to be consistent with
             * Unix. */
            err = WSAECONNRESET;
          }
          handle->flags &= ~(UV_HANDLE_READABLE | UV_HANDLE_WRITABLE);

          handle->read_cb((uv_stream_t*)handle,
                          uv_translate_sys_error(err),
                          &buf);
        }
        break;
      }
    }

    /* Post another read if still reading and not closing. */
    if ((handle->flags & UV_HANDLE_READING) &&
        !(handle->flags & UV_HANDLE_READ_PENDING)) {
      uv_tcp_queue_read(loop, handle);
    }
  }

  DECREASE_PENDING_REQ_COUNT(handle);
}


void uv_process_tcp_write_req(uv_loop_t* loop, uv_tcp_t* handle,
    uv_write_t* req) {
  int err;

  assert(handle->type == UV_TCP);

  assert(handle->write_queue_size >= req->u.io.queued_bytes);
  handle->write_queue_size -= req->u.io.queued_bytes;

  UNREGISTER_HANDLE_REQ(loop, handle, req);

  if (handle->flags & UV_HANDLE_EMULATE_IOCP) {
    if (req->wait_handle != INVALID_HANDLE_VALUE) {
      UnregisterWait(req->wait_handle);
      req->wait_handle = INVALID_HANDLE_VALUE;
    }
    if (req->event_handle != NULL) {
      CloseHandle(req->event_handle);
      req->event_handle = NULL;
    }
  }

  if (req->cb) {
    err = uv_translate_sys_error(GET_REQ_SOCK_ERROR(req));
    if (err == UV_ECONNABORTED) {
      /* use UV_ECANCELED for consistency with Unix */
      err = UV_ECANCELED;
    }
    req->cb(req, err);
  }

  handle->stream.conn.write_reqs_pending--;
  if (handle->stream.conn.write_reqs_pending == 0) {
    if (handle->flags & UV_HANDLE_CLOSING) {
      closesocket(handle->socket);
      handle->socket = INVALID_SOCKET;
    }
    if (handle->stream.conn.shutdown_req != NULL) {
      uv_want_endgame(loop, (uv_handle_t*)handle);
    }
  }

  DECREASE_PENDING_REQ_COUNT(handle);
}


void uv_process_tcp_accept_req(uv_loop_t* loop, uv_tcp_t* handle,
    uv_req_t* raw_req) {
  uv_tcp_accept_t* req = (uv_tcp_accept_t*) raw_req;
  int err;

  assert(handle->type == UV_TCP);

  /* If handle->accepted_socket is not a valid socket, then uv_queue_accept
   * must have failed. This is a serious error. We stop accepting connections
   * and report this error to the connection callback. */
  if (req->accept_socket == INVALID_SOCKET) {
    if (handle->flags & UV_HANDLE_LISTENING) {
      handle->flags &= ~UV_HANDLE_LISTENING;
      DECREASE_ACTIVE_COUNT(loop, handle);
      if (handle->stream.serv.connection_cb) {
        err = GET_REQ_SOCK_ERROR(req);
        handle->stream.serv.connection_cb((uv_stream_t*)handle,
                                      uv_translate_sys_error(err));
      }
    }
  } else if (REQ_SUCCESS(req) &&
      setsockopt(req->accept_socket,
                  SOL_SOCKET,
                  SO_UPDATE_ACCEPT_CONTEXT,
                  (char*)&handle->socket,
                  sizeof(handle->socket)) == 0) {
    req->next_pending = handle->tcp.serv.pending_accepts;
    handle->tcp.serv.pending_accepts = req;

    /* Accept and SO_UPDATE_ACCEPT_CONTEXT were successful. */
    if (handle->stream.serv.connection_cb) {
      handle->stream.serv.connection_cb((uv_stream_t*)handle, 0);
    }
  } else {
    /* Error related to accepted socket is ignored because the server socket
     * may still be healthy. If the server socket is broken uv_queue_accept
     * will detect it. */
    closesocket(req->accept_socket);
    req->accept_socket = INVALID_SOCKET;
    if (handle->flags & UV_HANDLE_LISTENING) {
      uv_tcp_queue_accept(handle, req);
    }
  }

  DECREASE_PENDING_REQ_COUNT(handle);
}


void uv_process_tcp_connect_req(uv_loop_t* loop, uv_tcp_t* handle,
    uv_connect_t* req) {
  int err;

  assert(handle->type == UV_TCP);

  UNREGISTER_HANDLE_REQ(loop, handle, req);

  err = 0;
  if (handle->delayed_error) {
    /* To smooth over the differences between unixes errors that
     * were reported synchronously on the first connect can be delayed
     * until the next tick--which is now.
     */
    err = handle->delayed_error;
    handle->delayed_error = 0;
  } else if (REQ_SUCCESS(req)) {
    if (handle->flags & UV_HANDLE_CLOSING) {
      /* use UV_ECANCELED for consistency with Unix */
      err = ERROR_OPERATION_ABORTED;
    } else if (setsockopt(handle->socket,
                          SOL_SOCKET,
                          SO_UPDATE_CONNECT_CONTEXT,
                          NULL,
                          0) == 0) {
      uv_connection_init((uv_stream_t*)handle);
      handle->flags |= UV_HANDLE_READABLE | UV_HANDLE_WRITABLE;
    } else {
      err = WSAGetLastError();
    }
  } else {
    err = GET_REQ_SOCK_ERROR(req);
  }
  req->cb(req, uv_translate_sys_error(err));

  DECREASE_PENDING_REQ_COUNT(handle);
}


int uv__tcp_xfer_export(uv_tcp_t* handle,
                        int target_pid,
                        uv__ipc_socket_xfer_type_t* xfer_type,
                        uv__ipc_socket_xfer_info_t* xfer_info) {
  if (handle->flags & UV_HANDLE_CONNECTION) {
    *xfer_type = UV__IPC_SOCKET_XFER_TCP_CONNECTION;
  } else {
    *xfer_type = UV__IPC_SOCKET_XFER_TCP_SERVER;
    /* We're about to share the socket with another process. Because this is a
     * listening socket, we assume that the other process will be accepting
     * connections on it. Thus, before sharing the socket with another process,
     * we call listen here in the parent process. */
    if (!(handle->flags & UV_HANDLE_LISTENING)) {
      if (!(handle->flags & UV_HANDLE_BOUND)) {
        return ERROR_NOT_SUPPORTED;
      }
      if (handle->delayed_error == 0 &&
          listen(handle->socket, SOMAXCONN) == SOCKET_ERROR) {
        handle->delayed_error = WSAGetLastError();
      }
    }
  }

  if (WSADuplicateSocketW(handle->socket, target_pid, &xfer_info->socket_info))
    return WSAGetLastError();
  xfer_info->delayed_error = handle->delayed_error;

  /* Mark the local copy of the handle as 'shared' so we behave in a way that's
   * friendly to the process(es) that we share the socket with. */
  handle->flags |= UV_HANDLE_SHARED_TCP_SOCKET;

  return 0;
}


int uv__tcp_xfer_import(uv_tcp_t* tcp,
                        uv__ipc_socket_xfer_type_t xfer_type,
                        uv__ipc_socket_xfer_info_t* xfer_info) {
  int err;
  SOCKET socket;

  assert(xfer_type == UV__IPC_SOCKET_XFER_TCP_SERVER ||
         xfer_type == UV__IPC_SOCKET_XFER_TCP_CONNECTION);

  socket = WSASocketW(FROM_PROTOCOL_INFO,
                      FROM_PROTOCOL_INFO,
                      FROM_PROTOCOL_INFO,
                      &xfer_info->socket_info,
                      0,
                      WSA_FLAG_OVERLAPPED);

  if (socket == INVALID_SOCKET) {
    return WSAGetLastError();
  }

  err = uv_tcp_set_socket(
      tcp->loop, tcp, socket, xfer_info->socket_info.iAddressFamily, 1);
  if (err) {
    closesocket(socket);
    return err;
  }

  tcp->delayed_error = xfer_info->delayed_error;
  tcp->flags |= UV_HANDLE_BOUND | UV_HANDLE_SHARED_TCP_SOCKET;

  if (xfer_type == UV__IPC_SOCKET_XFER_TCP_CONNECTION) {
    uv_connection_init((uv_stream_t*)tcp);
    tcp->flags |= UV_HANDLE_READABLE | UV_HANDLE_WRITABLE;
  }

  return 0;
}


int uv_tcp_nodelay(uv_tcp_t* handle, int enable) {
  int err;

  if (handle->socket != INVALID_SOCKET) {
    err = uv__tcp_nodelay(handle, handle->socket, enable);
    if (err)
      return uv_translate_sys_error(err);
  }

  if (enable) {
    handle->flags |= UV_HANDLE_TCP_NODELAY;
  } else {
    handle->flags &= ~UV_HANDLE_TCP_NODELAY;
  }

  return 0;
}


int uv_tcp_keepalive(uv_tcp_t* handle, int enable, unsigned int delay) {
  int err;

  if (handle->socket != INVALID_SOCKET) {
    err = uv__tcp_keepalive(handle, handle->socket, enable, delay);
    if (err)
      return uv_translate_sys_error(err);
  }

  if (enable) {
    handle->flags |= UV_HANDLE_TCP_KEEPALIVE;
  } else {
    handle->flags &= ~UV_HANDLE_TCP_KEEPALIVE;
  }

  /* TODO: Store delay if handle->socket isn't created yet. */

  return 0;
}


int uv_tcp_simultaneous_accepts(uv_tcp_t* handle, int enable) {
  if (handle->flags & UV_HANDLE_CONNECTION) {
    return UV_EINVAL;
  }

  /* Check if we're already in the desired mode. */
  if ((enable && !(handle->flags & UV_HANDLE_TCP_SINGLE_ACCEPT)) ||
      (!enable && handle->flags & UV_HANDLE_TCP_SINGLE_ACCEPT)) {
    return 0;
  }

  /* Don't allow switching from single pending accept to many. */
  if (enable) {
    return UV_ENOTSUP;
  }

  /* Check if we're in a middle of changing the number of pending accepts. */
  if (handle->flags & UV_HANDLE_TCP_ACCEPT_STATE_CHANGING) {
    return 0;
  }

  handle->flags |= UV_HANDLE_TCP_SINGLE_ACCEPT;

  /* Flip the changing flag if we have already queued multiple accepts. */
  if (handle->flags & UV_HANDLE_LISTENING) {
    handle->flags |= UV_HANDLE_TCP_ACCEPT_STATE_CHANGING;
  }

  return 0;
}


static void uv_tcp_try_cancel_reqs(uv_tcp_t* tcp) {
  SOCKET socket;
  int non_ifs_lsp;
  int reading;
  int writing;

  socket = tcp->socket;
  reading = tcp->flags & UV_HANDLE_READING;
  writing = tcp->stream.conn.write_reqs_pending > 0;
  if (!reading && !writing)
    return;

  /* TODO: in libuv v2, keep explicit track of write_reqs, so we can cancel
   * them each explicitly with CancelIoEx (like unix). */
  if (reading)
    CancelIoEx((HANDLE) socket, &tcp->read_req.u.io.overlapped);
  if (writing)
    CancelIo((HANDLE) socket);

  /* Check if we have any non-IFS LSPs stacked on top of TCP */
  non_ifs_lsp = (tcp->flags & UV_HANDLE_IPV6) ? uv_tcp_non_ifs_lsp_ipv6 :
                                                uv_tcp_non_ifs_lsp_ipv4;

  /* If there are non-ifs LSPs then try to obtain a base handle for the
   * socket. */
  if (non_ifs_lsp) {
    DWORD bytes;
    if (WSAIoctl(socket,
                 SIO_BASE_HANDLE,
                 NULL,
                 0,
                 &socket,
                 sizeof socket,
                 &bytes,
                 NULL,
                 NULL) != 0) {
      /* Failed. We can't do CancelIo. */
      return;
    }
  }

  assert(socket != 0 && socket != INVALID_SOCKET);

  if (socket != tcp->socket) {
    if (reading)
      CancelIoEx((HANDLE) socket, &tcp->read_req.u.io.overlapped);
    if (writing)
      CancelIo((HANDLE) socket);
  }
}


void uv_tcp_close(uv_loop_t* loop, uv_tcp_t* tcp) {
  if (tcp->flags & UV_HANDLE_CONNECTION) {
    uv_tcp_try_cancel_reqs(tcp);
    if (tcp->flags & UV_HANDLE_READING) {
      uv_read_stop((uv_stream_t*) tcp);
    }
  } else {
    if (tcp->tcp.serv.accept_reqs != NULL) {
      /* First close the incoming sockets to cancel the accept operations before
       * we free their resources. */
      unsigned int i;
      for (i = 0; i < uv_simultaneous_server_accepts; i++) {
        uv_tcp_accept_t* req = &tcp->tcp.serv.accept_reqs[i];
        if (req->accept_socket != INVALID_SOCKET) {
          closesocket(req->accept_socket);
          req->accept_socket = INVALID_SOCKET;
        }
      }
    }
    assert(!(tcp->flags & UV_HANDLE_READING));
  }

  if (tcp->flags & UV_HANDLE_LISTENING) {
    tcp->flags &= ~UV_HANDLE_LISTENING;
    DECREASE_ACTIVE_COUNT(loop, tcp);
  }

  /* If any overlapped req failed to cancel, calling `closesocket` now would
   * cause Win32 to send an RST packet. Try to avoid that for writes, if
   * possibly applicable, by waiting to process the completion notifications
   * first (which typically should be cancellations). There's not much we can
   * do about canceled reads, which also will generate an RST packet. */
  if (!(tcp->flags & UV_HANDLE_CONNECTION) ||
      tcp->stream.conn.write_reqs_pending == 0) {
    closesocket(tcp->socket);
    tcp->socket = INVALID_SOCKET;
  }

  tcp->flags &= ~(UV_HANDLE_READABLE | UV_HANDLE_WRITABLE);
  uv__handle_closing(tcp);

  if (tcp->reqs_pending == 0) {
    uv_want_endgame(tcp->loop, (uv_handle_t*)tcp);
  }
}


int uv_tcp_open(uv_tcp_t* handle, uv_os_sock_t sock) {
  WSAPROTOCOL_INFOW protocol_info;
  int opt_len;
  int err;
  struct sockaddr_storage saddr;
  int saddr_len;

  /* Detect the address family of the socket. */
  opt_len = (int) sizeof protocol_info;
  if (getsockopt(sock,
                 SOL_SOCKET,
                 SO_PROTOCOL_INFOW,
                 (char*) &protocol_info,
                 &opt_len) == SOCKET_ERROR) {
    return uv_translate_sys_error(GetLastError());
  }

  err = uv_tcp_set_socket(handle->loop,
                          handle,
                          sock,
                          protocol_info.iAddressFamily,
                          1);
  if (err) {
    return uv_translate_sys_error(err);
  }

  /* Support already active socket. */
  saddr_len = sizeof(saddr);
  if (!uv_tcp_getsockname(handle, (struct sockaddr*) &saddr, &saddr_len)) {
    /* Socket is already bound. */
    handle->flags |= UV_HANDLE_BOUND;
    saddr_len = sizeof(saddr);
    if (!uv_tcp_getpeername(handle, (struct sockaddr*) &saddr, &saddr_len)) {
      /* Socket is already connected. */
      uv_connection_init((uv_stream_t*) handle);
      handle->flags |= UV_HANDLE_READABLE | UV_HANDLE_WRITABLE;
    }
  }

  return 0;
}


/* This function is an egress point, i.e. it returns libuv errors rather than
 * system errors.
 */
int uv__tcp_bind(uv_tcp_t* handle,
                 const struct sockaddr* addr,
                 unsigned int addrlen,
                 unsigned int flags) {
  int err;

  err = uv_tcp_try_bind(handle, addr, addrlen, flags);
  if (err)
    return uv_translate_sys_error(err);

  return 0;
}


/* This function is an egress point, i.e. it returns libuv errors rather than
 * system errors.
 */
int uv__tcp_connect(uv_connect_t* req,
                    uv_tcp_t* handle,
                    const struct sockaddr* addr,
                    unsigned int addrlen,
                    uv_connect_cb cb) {
  int err;

  err = uv_tcp_try_connect(req, handle, addr, addrlen, cb);
  if (err)
    return uv_translate_sys_error(err);

  return 0;
}

#ifndef WSA_FLAG_NO_HANDLE_INHERIT
/* Added in Windows 7 SP1. Specify this to avoid race conditions, */
/* but also manually clear the inherit flag in case this failed. */
#define WSA_FLAG_NO_HANDLE_INHERIT 0x80
#endif

int uv_socketpair(int type, int protocol, uv_os_sock_t fds[2], int flags0, int flags1) {
  SOCKET server = INVALID_SOCKET;
  SOCKET client0 = INVALID_SOCKET;
  SOCKET client1 = INVALID_SOCKET;
  SOCKADDR_IN name;
  LPFN_ACCEPTEX func_acceptex;
  WSAOVERLAPPED overlap;
  char accept_buffer[sizeof(struct sockaddr_storage) * 2 + 32];
  int namelen;
  int err;
  DWORD bytes;
  DWORD flags;
  DWORD client0_flags = WSA_FLAG_NO_HANDLE_INHERIT;
  DWORD client1_flags = WSA_FLAG_NO_HANDLE_INHERIT;

  if (flags0 & UV_NONBLOCK_PIPE)
      client0_flags |= WSA_FLAG_OVERLAPPED;
  if (flags1 & UV_NONBLOCK_PIPE)
      client1_flags |= WSA_FLAG_OVERLAPPED;

  server = WSASocketW(AF_INET, type, protocol, NULL, 0,
                      WSA_FLAG_OVERLAPPED | WSA_FLAG_NO_HANDLE_INHERIT);
  if (server == INVALID_SOCKET)
    goto wsaerror;
  if (!SetHandleInformation((HANDLE) server, HANDLE_FLAG_INHERIT, 0))
    goto error;
  name.sin_family = AF_INET;
  name.sin_addr.s_addr = htonl(INADDR_LOOPBACK);
  name.sin_port = 0;
  if (bind(server, (SOCKADDR*) &name, sizeof(name)) != 0)
    goto wsaerror;
  if (listen(server, 1) != 0)
    goto wsaerror;
  namelen = sizeof(name);
  if (getsockname(server, (SOCKADDR*) &name, &namelen) != 0)
    goto wsaerror;
  client0 = WSASocketW(AF_INET, type, protocol, NULL, 0, client0_flags);
  if (client0 == INVALID_SOCKET)
    goto wsaerror;
  if (!SetHandleInformation((HANDLE) client0, HANDLE_FLAG_INHERIT, 0))
    goto error;
  if (connect(client0, (SOCKADDR*) &name, sizeof(name)) != 0)
    goto wsaerror;
  client1 = WSASocketW(AF_INET, type, protocol, NULL, 0, client1_flags);
  if (client1 == INVALID_SOCKET)
    goto wsaerror;
  if (!SetHandleInformation((HANDLE) client1, HANDLE_FLAG_INHERIT, 0))
    goto error;
  if (!uv_get_acceptex_function(server, &func_acceptex)) {
    err = WSAEAFNOSUPPORT;
    goto cleanup;
  }
  memset(&overlap, 0, sizeof(overlap));
  if (!func_acceptex(server,
                     client1,
                     accept_buffer,
                     0,
                     sizeof(struct sockaddr_storage),
                     sizeof(struct sockaddr_storage),
                     &bytes,
                     &overlap)) {
    err = WSAGetLastError();
    if (err == ERROR_IO_PENDING) {
      /* Result should complete immediately, since we already called connect,
       * but emperically, we sometimes have to poll the kernel a couple times
       * until it notices that. */
      while (!WSAGetOverlappedResult(client1, &overlap, &bytes, FALSE, &flags)) {
        err = WSAGetLastError();
        if (err != WSA_IO_INCOMPLETE)
          goto cleanup;
        SwitchToThread();
      }
    }
    else {
      goto cleanup;
    }
  }
  if (setsockopt(client1, SOL_SOCKET, SO_UPDATE_ACCEPT_CONTEXT,
                  (char*) &server, sizeof(server)) != 0) {
    goto wsaerror;
  }

  closesocket(server);

  fds[0] = client0;
  fds[1] = client1;

  return 0;

 wsaerror:
    err = WSAGetLastError();
    goto cleanup;

 error:
    err = GetLastError();
    goto cleanup;

 cleanup:
    if (server != INVALID_SOCKET)
      closesocket(server);
    if (client0 != INVALID_SOCKET)
      closesocket(client0);
    if (client1 != INVALID_SOCKET)
      closesocket(client1);

    assert(err);
    return uv_translate_sys_error(err);
}<|MERGE_RESOLUTION|>--- conflicted
+++ resolved
@@ -805,13 +805,9 @@
              NULL);
   }
 
-<<<<<<< HEAD
+out:
+
   UV_REQ_INIT(loop, req, UV_CONNECT);
-=======
-out:
-
-  UV_REQ_INIT(req, UV_CONNECT);
->>>>>>> 6ce14710
   req->handle = (uv_stream_t*) handle;
   req->cb = cb;
   memset(&req->u.io.overlapped, 0, sizeof(req->u.io.overlapped));
