--- conflicted
+++ resolved
@@ -30,16 +30,7 @@
 #include <assert.h>
 #include <stdarg.h>
 #include <stddef.h>
-<<<<<<< HEAD
 #include <stdint.h>
-=======
-
-#if defined(_MSC_VER) && _MSC_VER < 1600
-# include "uv/stdint-msvc2008.h"
-#else
-# include <stdint.h>
-#endif
->>>>>>> 7ebb2622
 
 #include "uv.h"
 #include "uv/tree.h"
