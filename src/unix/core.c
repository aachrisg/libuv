--- conflicted
+++ resolved
@@ -72,30 +72,14 @@
 # include <sys/sysctl.h>
 # include <sys/filio.h>
 # include <sys/wait.h>
-<<<<<<< HEAD
 # include <sys/param.h>
 # include <sys/cpuset.h>
-# if defined(__FreeBSD__) && __FreeBSD__ >= 10
-=======
 # if defined(__FreeBSD__)
->>>>>>> e8b989ea
 #  define uv__accept4 accept4
 # endif
 # if defined(__NetBSD__)
 #  define uv__accept4(a, b, c, d) paccept((a), (b), (c), NULL, (d))
 # endif
-<<<<<<< HEAD
-# if (defined(__FreeBSD__) && __FreeBSD__ >= 10) || \
-      defined(__NetBSD__) || defined(__OpenBSD__)
-#  define UV__SOCK_NONBLOCK SOCK_NONBLOCK
-#  define UV__SOCK_CLOEXEC  SOCK_CLOEXEC
-# endif
-#endif
-
-#if defined(__ANDROID_API__) && __ANDROID_API__ < 21
-# include <dlfcn.h>  /* for dlsym */
-=======
->>>>>>> e8b989ea
 #endif
 
 #if defined(__MVS__)
