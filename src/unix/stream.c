/* Copyright Joyent, Inc. and other Node contributors. All rights reserved.
 *
 * Permission is hereby granted, free of charge, to any person obtaining a copy
 * of this software and associated documentation files (the "Software"), to
 * deal in the Software without restriction, including without limitation the
 * rights to use, copy, modify, merge, publish, distribute, sublicense, and/or
 * sell copies of the Software, and to permit persons to whom the Software is
 * furnished to do so, subject to the following conditions:
 *
 * The above copyright notice and this permission notice shall be included in
 * all copies or substantial portions of the Software.
 *
 * THE SOFTWARE IS PROVIDED "AS IS", WITHOUT WARRANTY OF ANY KIND, EXPRESS OR
 * IMPLIED, INCLUDING BUT NOT LIMITED TO THE WARRANTIES OF MERCHANTABILITY,
 * FITNESS FOR A PARTICULAR PURPOSE AND NONINFRINGEMENT. IN NO EVENT SHALL THE
 * AUTHORS OR COPYRIGHT HOLDERS BE LIABLE FOR ANY CLAIM, DAMAGES OR OTHER
 * LIABILITY, WHETHER IN AN ACTION OF CONTRACT, TORT OR OTHERWISE, ARISING
 * FROM, OUT OF OR IN CONNECTION WITH THE SOFTWARE OR THE USE OR OTHER DEALINGS
 * IN THE SOFTWARE.
 */

#include "uv.h"
#include "internal.h"

#include <stdio.h>
#include <stdlib.h>
#include <string.h>
#include <assert.h>
#include <errno.h>

#include <sys/types.h>
#include <sys/socket.h>
#include <sys/uio.h>
#include <sys/un.h>
#include <unistd.h>
#include <limits.h> /* IOV_MAX */

#if defined(__APPLE__)
# include <sys/event.h>
# include <sys/time.h>
# include <sys/select.h>

/* Forward declaration */
typedef struct uv__stream_select_s uv__stream_select_t;

struct uv__stream_select_s {
  uv_stream_t* stream;
  uv_thread_t thread;
  uv_sem_t close_sem;
  uv_sem_t async_sem;
  uv_async_t async;
  int events;
  int fake_fd;
  int int_fd;
  int fd;
};
#endif /* defined(__APPLE__) */

static void uv__stream_connect(uv_stream_t*);
static void uv__write(uv_stream_t* stream);
static void uv__read(uv_stream_t* stream);
static void uv__stream_io(uv_loop_t* loop, uv__io_t* w, unsigned int events);
static size_t uv__write_req_size(uv_write_t* req);


/* Used by the accept() EMFILE party trick. */
static int uv__open_cloexec(const char* path, int flags) {
  int err;
  int fd;

#if defined(__linux__)
  fd = open(path, flags | UV__O_CLOEXEC);
  if (fd != -1)
    return fd;

  if (errno != EINVAL)
    return -errno;

  /* O_CLOEXEC not supported. */
#endif

  fd = open(path, flags);
  if (fd == -1)
    return -errno;

  err = uv__cloexec(fd, 1);
  if (err) {
    uv__close(fd);
    return err;
  }

  return fd;
}


static size_t uv_count_bufs(const uv_buf_t bufs[], unsigned int nbufs) {
  unsigned int i;
  size_t bytes;

  bytes = 0;
  for (i = 0; i < nbufs; i++)
    bytes += bufs[i].len;

  return bytes;
}


void uv__stream_init(uv_loop_t* loop,
                     uv_stream_t* stream,
                     uv_handle_type type) {
  int err;

  uv__handle_init(loop, (uv_handle_t*)stream, type);
  stream->read_cb = NULL;
  stream->read2_cb = NULL;
  stream->alloc_cb = NULL;
  stream->close_cb = NULL;
  stream->connection_cb = NULL;
  stream->connect_req = NULL;
  stream->shutdown_req = NULL;
  stream->accepted_fd = -1;
  stream->delayed_error = 0;
  QUEUE_INIT(&stream->write_queue);
  QUEUE_INIT(&stream->write_completed_queue);
  stream->write_queue_size = 0;

  if (loop->emfile_fd == -1) {
    err = uv__open_cloexec("/", O_RDONLY);
    if (err >= 0)
      loop->emfile_fd = err;
  }

#if defined(__APPLE__)
  stream->select = NULL;
#endif /* defined(__APPLE_) */

  uv__io_init(&stream->io_watcher, uv__stream_io, -1);
}


static void uv__stream_osx_interrupt_select(uv_stream_t* stream) {
#if defined(__APPLE__)
  /* Notify select() thread about state change */
  uv__stream_select_t* s;
  int r;

  s = stream->select;
  if (s == NULL)
    return;

  /* Interrupt select() loop
   * NOTE: fake_fd and int_fd are socketpair(), thus writing to one will
   * emit read event on other side
   */
  do
    r = write(s->fake_fd, "x", 1);
  while (r == -1 && errno == EINTR);

  assert(r == 1);
#else  /* !defined(__APPLE__) */
  /* No-op on any other platform */
#endif  /* !defined(__APPLE__) */
}


#if defined(__APPLE__)
static void uv__stream_osx_select(void* arg) {
  uv_stream_t* stream;
  uv__stream_select_t* s;
  char buf[1024];
  fd_set sread;
  fd_set swrite;
  int events;
  int fd;
  int r;
  int max_fd;

  stream = arg;
  s = stream->select;
  fd = s->fd;

  if (fd > s->int_fd)
    max_fd = fd;
  else
    max_fd = s->int_fd;

  while (1) {
    /* Terminate on semaphore */
    if (uv_sem_trywait(&s->close_sem) == 0)
      break;

    /* Watch fd using select(2) */
    FD_ZERO(&sread);
    FD_ZERO(&swrite);

    if (uv__io_active(&stream->io_watcher, UV__POLLIN))
      FD_SET(fd, &sread);
    if (uv__io_active(&stream->io_watcher, UV__POLLOUT))
      FD_SET(fd, &swrite);
    FD_SET(s->int_fd, &sread);

    /* Wait indefinitely for fd events */
    r = select(max_fd + 1, &sread, &swrite, NULL, NULL);
    if (r == -1) {
      if (errno == EINTR)
        continue;

      /* XXX: Possible?! */
      abort();
    }

    /* Ignore timeouts */
    if (r == 0)
      continue;

    /* Empty socketpair's buffer in case of interruption */
    if (FD_ISSET(s->int_fd, &sread))
      while (1) {
        r = read(s->int_fd, buf, sizeof(buf));

        if (r == sizeof(buf))
          continue;

        if (r != -1)
          break;

        if (errno == EAGAIN || errno == EWOULDBLOCK)
          break;

        if (errno == EINTR)
          continue;

        abort();
      }

    /* Handle events */
    events = 0;
    if (FD_ISSET(fd, &sread))
      events |= UV__POLLIN;
    if (FD_ISSET(fd, &swrite))
      events |= UV__POLLOUT;

    assert(events != 0 || FD_ISSET(s->int_fd, &sread));
    if (events != 0) {
      ACCESS_ONCE(int, s->events) = events;

      uv_async_send(&s->async);
      uv_sem_wait(&s->async_sem);

      /* Should be processed at this stage */
      assert((s->events == 0) || (stream->flags & UV_CLOSING));
    }
  }
}


static void uv__stream_osx_select_cb(uv_async_t* handle, int status) {
  uv__stream_select_t* s;
  uv_stream_t* stream;
  int events;

  s = container_of(handle, uv__stream_select_t, async);
  stream = s->stream;

  /* Get and reset stream's events */
  events = s->events;
  ACCESS_ONCE(int, s->events) = 0;
  uv_sem_post(&s->async_sem);

  assert(events != 0);
  assert(events == (events & (UV__POLLIN | UV__POLLOUT)));

  /* Invoke callback on event-loop */
  if ((events & UV__POLLIN) && uv__io_active(&stream->io_watcher, UV__POLLIN))
    uv__stream_io(stream->loop, &stream->io_watcher, UV__POLLIN);

  if ((events & UV__POLLOUT) && uv__io_active(&stream->io_watcher, UV__POLLOUT))
    uv__stream_io(stream->loop, &stream->io_watcher, UV__POLLOUT);
}


static void uv__stream_osx_cb_close(uv_handle_t* async) {
  uv__stream_select_t* s;

  s = container_of(async, uv__stream_select_t, async);
  free(s);
}


int uv__stream_try_select(uv_stream_t* stream, int* fd) {
  /*
   * kqueue doesn't work with some files from /dev mount on osx.
   * select(2) in separate thread for those fds
   */

  struct kevent filter[1];
  struct kevent events[1];
  struct timespec timeout;
  uv__stream_select_t* s;
  int fds[2];
  int err;
  int ret;
  int kq;
  int old_fd;

  kq = kqueue();
  if (kq == -1) {
    perror("(libuv) kqueue()");
    return -errno;
  }

  EV_SET(&filter[0], *fd, EVFILT_READ, EV_ADD | EV_ENABLE, 0, 0, 0);

  /* Use small timeout, because we only want to capture EINVALs */
  timeout.tv_sec = 0;
  timeout.tv_nsec = 1;

  ret = kevent(kq, filter, 1, events, 1, &timeout);
  uv__close(kq);

  if (ret == -1)
    return -errno;

  if (ret == 0 || (events[0].flags & EV_ERROR) == 0 || events[0].data != EINVAL)
    return 0;

  /* At this point we definitely know that this fd won't work with kqueue */
  s = malloc(sizeof(*s));
  if (s == NULL)
    return -ENOMEM;

  s->events = 0;
  s->fd = *fd;

  err = uv_async_init(stream->loop, &s->async, uv__stream_osx_select_cb);
  if (err) {
    free(s);
    return err;
  }

  s->async.flags |= UV__HANDLE_INTERNAL;
  uv__handle_unref(&s->async);

  if (uv_sem_init(&s->close_sem, 0))
    goto fatal1;

  if (uv_sem_init(&s->async_sem, 0))
    goto fatal2;

  /* Create fds for io watcher and to interrupt the select() loop. */
  if (socketpair(AF_UNIX, SOCK_STREAM, 0, fds))
    goto fatal3;

  s->fake_fd = fds[0];
  s->int_fd = fds[1];

  old_fd = *fd;
  s->stream = stream;
  stream->select = s;
  *fd = s->fake_fd;

  if (uv_thread_create(&s->thread, uv__stream_osx_select, stream))
    goto fatal4;

  return 0;

fatal4:
<<<<<<< HEAD
  uv__close(s->fake_fd);
  uv__close(s->int_fd);
=======
  s->stream = NULL;
  stream->select = NULL;
  *fd = old_fd;
  close(s->fake_fd);
  close(s->int_fd);
>>>>>>> a6ff04d2
  s->fake_fd = -1;
  s->int_fd = -1;
fatal3:
  uv_sem_destroy(&s->async_sem);
fatal2:
  uv_sem_destroy(&s->close_sem);
fatal1:
  uv_close((uv_handle_t*) &s->async, uv__stream_osx_cb_close);
  return -errno;
}
#endif /* defined(__APPLE__) */


int uv__stream_open(uv_stream_t* stream, int fd, int flags) {
  assert(fd >= 0);
  stream->flags |= flags;

  if (stream->type == UV_TCP) {
    if ((stream->flags & UV_TCP_NODELAY) && uv__tcp_nodelay(fd, 1))
      return -errno;

    /* TODO Use delay the user passed in. */
    if ((stream->flags & UV_TCP_KEEPALIVE) && uv__tcp_keepalive(fd, 1, 60))
      return -errno;
  }

  stream->io_watcher.fd = fd;

  return 0;
}


void uv__stream_destroy(uv_stream_t* stream) {
  uv_write_t* req;
  QUEUE* q;

  assert(!uv__io_active(&stream->io_watcher, UV__POLLIN | UV__POLLOUT));
  assert(stream->flags & UV_CLOSED);

  if (stream->connect_req) {
    uv__req_unregister(stream->loop, stream->connect_req);
    stream->connect_req->cb(stream->connect_req, -ECANCELED);
    stream->connect_req = NULL;
  }

  while (!QUEUE_EMPTY(&stream->write_queue)) {
    q = QUEUE_HEAD(&stream->write_queue);
    QUEUE_REMOVE(q);

    req = QUEUE_DATA(q, uv_write_t, queue);
    uv__req_unregister(stream->loop, req);

    if (req->bufs != req->bufsml)
      free(req->bufs);
    req->bufs = NULL;

    if (req->cb != NULL)
      req->cb(req, -ECANCELED);
  }

  while (!QUEUE_EMPTY(&stream->write_completed_queue)) {
    q = QUEUE_HEAD(&stream->write_completed_queue);
    QUEUE_REMOVE(q);

    req = QUEUE_DATA(q, uv_write_t, queue);
    uv__req_unregister(stream->loop, req);

    if (req->bufs != NULL) {
      stream->write_queue_size -= uv__write_req_size(req);
      if (req->bufs != req->bufsml)
        free(req->bufs);
      req->bufs = NULL;
    }

    if (req->cb)
      req->cb(req, req->error);
  }

  if (stream->shutdown_req) {
    /* The ECANCELED error code is a lie, the shutdown(2) syscall is a
     * fait accompli at this point. Maybe we should revisit this in v0.11.
     * A possible reason for leaving it unchanged is that it informs the
     * callee that the handle has been destroyed.
     */
    uv__req_unregister(stream->loop, stream->shutdown_req);
    stream->shutdown_req->cb(stream->shutdown_req, -ECANCELED);
    stream->shutdown_req = NULL;
  }
}


/* Implements a best effort approach to mitigating accept() EMFILE errors.
 * We have a spare file descriptor stashed away that we close to get below
 * the EMFILE limit. Next, we accept all pending connections and close them
 * immediately to signal the clients that we're overloaded - and we are, but
 * we still keep on trucking.
 *
 * There is one caveat: it's not reliable in a multi-threaded environment.
 * The file descriptor limit is per process. Our party trick fails if another
 * thread opens a file or creates a socket in the time window between us
 * calling close() and accept().
 */
static int uv__emfile_trick(uv_loop_t* loop, int accept_fd) {
  int err;

  if (loop->emfile_fd == -1)
    return -EMFILE;

  uv__close(loop->emfile_fd);
  loop->emfile_fd = -1;

  do {
    err = uv__accept(accept_fd);
    if (err >= 0)
      uv__close(err);
  } while (err >= 0 || err == -EINTR);

  SAVE_ERRNO(loop->emfile_fd = uv__open_cloexec("/", O_RDONLY));
  return err;
}


#if defined(UV_HAVE_KQUEUE)
# define UV_DEC_BACKLOG(w) w->rcount--;
#else
# define UV_DEC_BACKLOG(w) /* no-op */
#endif /* defined(UV_HAVE_KQUEUE) */


void uv__server_io(uv_loop_t* loop, uv__io_t* w, unsigned int events) {
  uv_stream_t* stream;
  int err;

  stream = container_of(w, uv_stream_t, io_watcher);
  assert(events == UV__POLLIN);
  assert(stream->accepted_fd == -1);
  assert(!(stream->flags & UV_CLOSING));

  uv__io_start(stream->loop, &stream->io_watcher, UV__POLLIN);

  /* connection_cb can close the server socket while we're
   * in the loop so check it on each iteration.
   */
  while (uv__stream_fd(stream) != -1) {
    assert(stream->accepted_fd == -1);

#if defined(UV_HAVE_KQUEUE)
    if (w->rcount <= 0)
      return;
#endif /* defined(UV_HAVE_KQUEUE) */

    err = uv__accept(uv__stream_fd(stream));
    if (err < 0) {
      if (err == -EAGAIN || err == -EWOULDBLOCK)
        return;  /* Not an error. */

      if (err == -ECONNABORTED)
        continue;  /* Ignore. Nothing we can do about that. */

      if (err == -EMFILE || err == -ENFILE) {
        err = uv__emfile_trick(loop, uv__stream_fd(stream));
        if (err == -EAGAIN || err == -EWOULDBLOCK)
          break;
      }

      stream->connection_cb(stream, err);
      continue;
    }

    UV_DEC_BACKLOG(w)
    stream->accepted_fd = err;
    stream->connection_cb(stream, 0);

    if (stream->accepted_fd != -1) {
      /* The user hasn't yet accepted called uv_accept() */
      uv__io_stop(loop, &stream->io_watcher, UV__POLLIN);
      return;
    }

    if (stream->type == UV_TCP && (stream->flags & UV_TCP_SINGLE_ACCEPT)) {
      /* Give other processes a chance to accept connections. */
      struct timespec timeout = { 0, 1 };
      nanosleep(&timeout, NULL);
    }
  }
}


#undef UV_DEC_BACKLOG


int uv_accept(uv_stream_t* server, uv_stream_t* client) {
  int err;

  /* TODO document this */
  assert(server->loop == client->loop);

  if (server->accepted_fd == -1)
    return -EAGAIN;

  switch (client->type) {
    case UV_NAMED_PIPE:
    case UV_TCP:
      err = uv__stream_open(client,
                            server->accepted_fd,
                            UV_STREAM_READABLE | UV_STREAM_WRITABLE);
      if (err) {
        /* TODO handle error */
        uv__close(server->accepted_fd);
        server->accepted_fd = -1;
        return err;
      }
      break;

    case UV_UDP:
      err = uv_udp_open((uv_udp_t*) client, server->accepted_fd);
      if (err) {
        uv__close(server->accepted_fd);
        server->accepted_fd = -1;
        return err;
      }
      break;

    default:
      assert(0);
  }

  uv__io_start(server->loop, &server->io_watcher, UV__POLLIN);
  server->accepted_fd = -1;
  return 0;
}


int uv_listen(uv_stream_t* stream, int backlog, uv_connection_cb cb) {
  int err;

  err = -EINVAL;
  switch (stream->type) {
  case UV_TCP:
    err = uv_tcp_listen((uv_tcp_t*)stream, backlog, cb);
    break;

  case UV_NAMED_PIPE:
    err = uv_pipe_listen((uv_pipe_t*)stream, backlog, cb);
    break;

  default:
    assert(0);
  }

  if (err == 0)
    uv__handle_start(stream);

  return err;
}


static void uv__drain(uv_stream_t* stream) {
  uv_shutdown_t* req;
  int err;

  assert(QUEUE_EMPTY(&stream->write_queue));
  uv__io_stop(stream->loop, &stream->io_watcher, UV__POLLOUT);
  uv__stream_osx_interrupt_select(stream);

  /* Shutdown? */
  if ((stream->flags & UV_STREAM_SHUTTING) &&
      !(stream->flags & UV_CLOSING) &&
      !(stream->flags & UV_STREAM_SHUT)) {
    assert(stream->shutdown_req);

    req = stream->shutdown_req;
    stream->shutdown_req = NULL;
    stream->flags &= ~UV_STREAM_SHUTTING;
    uv__req_unregister(stream->loop, req);

    err = 0;
    if (shutdown(uv__stream_fd(stream), SHUT_WR))
      err = -errno;

    if (err == 0)
      stream->flags |= UV_STREAM_SHUT;

    if (req->cb != NULL)
      req->cb(req, err);
  }
}


static size_t uv__write_req_size(uv_write_t* req) {
  size_t size;

  assert(req->bufs != NULL);
  size = uv_count_bufs(req->bufs + req->write_index,
                       req->nbufs - req->write_index);
  assert(req->handle->write_queue_size >= size);

  return size;
}


static void uv__write_req_finish(uv_write_t* req) {
  uv_stream_t* stream = req->handle;

  /* Pop the req off tcp->write_queue. */
  QUEUE_REMOVE(&req->queue);

  /* Only free when there was no error. On error, we touch up write_queue_size
   * right before making the callback. The reason we don't do that right away
   * is that a write_queue_size > 0 is our only way to signal to the user that
   * they should stop writing - which they should if we got an error. Something
   * to revisit in future revisions of the libuv API.
   */
  if (req->error == 0) {
    if (req->bufs != req->bufsml)
      free(req->bufs);
    req->bufs = NULL;
  }

  /* Add it to the write_completed_queue where it will have its
   * callback called in the near future.
   */
  QUEUE_INSERT_TAIL(&stream->write_completed_queue, &req->queue);
  uv__io_feed(stream->loop, &stream->io_watcher);
}


static int uv__handle_fd(uv_handle_t* handle) {
  switch (handle->type) {
    case UV_NAMED_PIPE:
    case UV_TCP:
      return ((uv_stream_t*) handle)->io_watcher.fd;

    case UV_UDP:
      return ((uv_udp_t*) handle)->io_watcher.fd;

    default:
      return -1;
  }
}

static int uv__getiovmax() {
#if defined(IOV_MAX)
  return IOV_MAX;
#elif defined(_SC_IOV_MAX)
  static int iovmax = -1;
  if (iovmax == -1)
    iovmax = sysconf(_SC_IOV_MAX);
  return iovmax;
#else
  return 1024;
#endif
}

static void uv__write(uv_stream_t* stream) {
  struct iovec* iov;
  QUEUE* q;
  uv_write_t* req;
  int iovmax;
  int iovcnt;
  ssize_t n;

start:

  assert(uv__stream_fd(stream) >= 0);

  if (QUEUE_EMPTY(&stream->write_queue))
    return;

  q = QUEUE_HEAD(&stream->write_queue);
  req = QUEUE_DATA(q, uv_write_t, queue);
  assert(req->handle == stream);

  /*
   * Cast to iovec. We had to have our own uv_buf_t instead of iovec
   * because Windows's WSABUF is not an iovec.
   */
  assert(sizeof(uv_buf_t) == sizeof(struct iovec));
  iov = (struct iovec*) &(req->bufs[req->write_index]);
  iovcnt = req->nbufs - req->write_index;

  iovmax = uv__getiovmax();

  /* Limit iov count to avoid EINVALs from writev() */
  if (iovcnt > iovmax)
    iovcnt = iovmax;

  /*
   * Now do the actual writev. Note that we've been updating the pointers
   * inside the iov each time we write. So there is no need to offset it.
   */

  if (req->send_handle) {
    struct msghdr msg;
    char scratch[64];
    struct cmsghdr *cmsg;
    int fd_to_send = uv__handle_fd((uv_handle_t*) req->send_handle);

    assert(fd_to_send >= 0);

    msg.msg_name = NULL;
    msg.msg_namelen = 0;
    msg.msg_iov = iov;
    msg.msg_iovlen = iovcnt;
    msg.msg_flags = 0;

    msg.msg_control = (void*) scratch;
    msg.msg_controllen = CMSG_LEN(sizeof(fd_to_send));

    cmsg = CMSG_FIRSTHDR(&msg);
    cmsg->cmsg_level = SOL_SOCKET;
    cmsg->cmsg_type = SCM_RIGHTS;
    cmsg->cmsg_len = msg.msg_controllen;

    /* silence aliasing warning */
    {
      void* pv = CMSG_DATA(cmsg);
      int* pi = pv;
      *pi = fd_to_send;
    }

    do {
      n = sendmsg(uv__stream_fd(stream), &msg, 0);
    }
    while (n == -1 && errno == EINTR);
  } else {
    do {
      if (iovcnt == 1) {
        n = write(uv__stream_fd(stream), iov[0].iov_base, iov[0].iov_len);
      } else {
        n = writev(uv__stream_fd(stream), iov, iovcnt);
      }
    }
    while (n == -1 && errno == EINTR);
  }

  if (n < 0) {
    if (errno != EAGAIN && errno != EWOULDBLOCK) {
      /* Error */
      req->error = -errno;
      uv__write_req_finish(req);
      uv__io_stop(stream->loop, &stream->io_watcher, UV__POLLOUT);
      if (!uv__io_active(&stream->io_watcher, UV__POLLIN))
        uv__handle_stop(stream);
      uv__stream_osx_interrupt_select(stream);
      return;
    } else if (stream->flags & UV_STREAM_BLOCKING) {
      /* If this is a blocking stream, try again. */
      goto start;
    }
  } else {
    /* Successful write */

    while (n >= 0) {
      uv_buf_t* buf = &(req->bufs[req->write_index]);
      size_t len = buf->len;

      assert(req->write_index < req->nbufs);

      if ((size_t)n < len) {
        buf->base += n;
        buf->len -= n;
        stream->write_queue_size -= n;
        n = 0;

        /* There is more to write. */
        if (stream->flags & UV_STREAM_BLOCKING) {
          /*
           * If we're blocking then we should not be enabling the write
           * watcher - instead we need to try again.
           */
          goto start;
        } else {
          /* Break loop and ensure the watcher is pending. */
          break;
        }

      } else {
        /* Finished writing the buf at index req->write_index. */
        req->write_index++;

        assert((size_t)n >= len);
        n -= len;

        assert(stream->write_queue_size >= len);
        stream->write_queue_size -= len;

        if (req->write_index == req->nbufs) {
          /* Then we're done! */
          assert(n == 0);
          uv__write_req_finish(req);
          /* TODO: start trying to write the next request. */
          return;
        }
      }
    }
  }

  /* Either we've counted n down to zero or we've got EAGAIN. */
  assert(n == 0 || n == -1);

  /* Only non-blocking streams should use the write_watcher. */
  assert(!(stream->flags & UV_STREAM_BLOCKING));

  /* We're not done. */
  uv__io_start(stream->loop, &stream->io_watcher, UV__POLLOUT);

  /* Notify select() thread about state change */
  uv__stream_osx_interrupt_select(stream);
}


static void uv__write_callbacks(uv_stream_t* stream) {
  uv_write_t* req;
  QUEUE* q;

  while (!QUEUE_EMPTY(&stream->write_completed_queue)) {
    /* Pop a req off write_completed_queue. */
    q = QUEUE_HEAD(&stream->write_completed_queue);
    req = QUEUE_DATA(q, uv_write_t, queue);
    QUEUE_REMOVE(q);
    uv__req_unregister(stream->loop, req);

    if (req->bufs != NULL) {
      stream->write_queue_size -= uv__write_req_size(req);
      if (req->bufs != req->bufsml)
        free(req->bufs);
      req->bufs = NULL;
    }

    /* NOTE: call callback AFTER freeing the request data. */
    if (req->cb)
      req->cb(req, req->error);
  }

  assert(QUEUE_EMPTY(&stream->write_completed_queue));

  /* Write queue drained. */
  if (QUEUE_EMPTY(&stream->write_queue))
    uv__drain(stream);
}


static uv_handle_type uv__handle_type(int fd) {
  struct sockaddr_storage ss;
  socklen_t len;
  int type;

  memset(&ss, 0, sizeof(ss));
  len = sizeof(ss);

  if (getsockname(fd, (struct sockaddr*)&ss, &len))
    return UV_UNKNOWN_HANDLE;

  len = sizeof type;

  if (getsockopt(fd, SOL_SOCKET, SO_TYPE, &type, &len))
    return UV_UNKNOWN_HANDLE;

  if (type == SOCK_STREAM) {
    switch (ss.ss_family) {
      case AF_UNIX:
        return UV_NAMED_PIPE;
      case AF_INET:
      case AF_INET6:
        return UV_TCP;
      }
  }

  if (type == SOCK_DGRAM &&
      (ss.ss_family == AF_INET || ss.ss_family == AF_INET6))
    return UV_UDP;

  return UV_UNKNOWN_HANDLE;
}


static void uv__stream_read_cb(uv_stream_t* stream,
                               int status,
                               const uv_buf_t* buf,
                               uv_handle_type type) {
  if (stream->read_cb != NULL)
    stream->read_cb(stream, status, buf);
  else
    stream->read2_cb((uv_pipe_t*) stream, status, buf, type);
}


static void uv__stream_eof(uv_stream_t* stream, const uv_buf_t* buf) {
  stream->flags |= UV_STREAM_READ_EOF;
  uv__io_stop(stream->loop, &stream->io_watcher, UV__POLLIN);
  if (!uv__io_active(&stream->io_watcher, UV__POLLOUT))
    uv__handle_stop(stream);
  uv__stream_osx_interrupt_select(stream);
  uv__stream_read_cb(stream, UV_EOF, buf, UV_UNKNOWN_HANDLE);
}


static void uv__read(uv_stream_t* stream) {
  uv_buf_t buf;
  ssize_t nread;
  struct msghdr msg;
  struct cmsghdr* cmsg;
  char cmsg_space[64];
  int count;

  stream->flags &= ~UV_STREAM_READ_PARTIAL;

  /* Prevent loop starvation when the data comes in as fast as (or faster than)
   * we can read it. XXX Need to rearm fd if we switch to edge-triggered I/O.
   */
  count = 32;

  /* XXX: Maybe instead of having UV_STREAM_READING we just test if
   * tcp->read_cb is NULL or not?
   */
  while ((stream->read_cb || stream->read2_cb)
      && (stream->flags & UV_STREAM_READING)
      && (count-- > 0)) {
    assert(stream->alloc_cb != NULL);

    stream->alloc_cb((uv_handle_t*)stream, 64 * 1024, &buf);
    if (buf.len == 0) {
      /* User indicates it can't or won't handle the read. */
      uv__stream_read_cb(stream, UV_ENOBUFS, &buf, UV_UNKNOWN_HANDLE);
      return;
    }

    assert(buf.base != NULL);
    assert(uv__stream_fd(stream) >= 0);

    if (stream->read_cb) {
      do {
        nread = read(uv__stream_fd(stream), buf.base, buf.len);
      }
      while (nread < 0 && errno == EINTR);
    } else {
      assert(stream->read2_cb);
      /* read2_cb uses recvmsg */
      msg.msg_flags = 0;
      msg.msg_iov = (struct iovec*) &buf;
      msg.msg_iovlen = 1;
      msg.msg_name = NULL;
      msg.msg_namelen = 0;
      /* Set up to receive a descriptor even if one isn't in the message */
      msg.msg_controllen = 64;
      msg.msg_control = (void*)  cmsg_space;

      do {
        nread = uv__recvmsg(uv__stream_fd(stream), &msg, 0);
      }
      while (nread < 0 && errno == EINTR);
    }

    if (nread < 0) {
      /* Error */
      if (errno == EAGAIN || errno == EWOULDBLOCK) {
        /* Wait for the next one. */
        if (stream->flags & UV_STREAM_READING) {
          uv__io_start(stream->loop, &stream->io_watcher, UV__POLLIN);
          uv__stream_osx_interrupt_select(stream);
        }
        uv__stream_read_cb(stream, 0, &buf, UV_UNKNOWN_HANDLE);
      } else {
        /* Error. User should call uv_close(). */
        uv__stream_read_cb(stream, -errno, &buf, UV_UNKNOWN_HANDLE);
        assert(!uv__io_active(&stream->io_watcher, UV__POLLIN) &&
               "stream->read_cb(status=-1) did not call uv_close()");
      }
      return;
    } else if (nread == 0) {
      uv__stream_eof(stream, &buf);
      return;
    } else {
      /* Successful read */
      ssize_t buflen = buf.len;

      if (stream->read_cb) {
        stream->read_cb(stream, nread, &buf);
      } else {
        assert(stream->read2_cb);

        /*
         * XXX: Some implementations can send multiple file descriptors in a
         * single message. We should be using CMSG_NXTHDR() to walk the
         * chain to get at them all. This would require changing the API to
         * hand these back up the caller, is a pain.
         */

        for (cmsg = CMSG_FIRSTHDR(&msg);
             msg.msg_controllen > 0 && cmsg != NULL;
             cmsg = CMSG_NXTHDR(&msg, cmsg)) {

          if (cmsg->cmsg_type == SCM_RIGHTS) {
            if (stream->accepted_fd != -1) {
              fprintf(stderr, "(libuv) ignoring extra FD received\n");
            }

            /* silence aliasing warning */
            {
              void* pv = CMSG_DATA(cmsg);
              int* pi = pv;
              stream->accepted_fd = *pi;
            }

          } else {
            fprintf(stderr, "ignoring non-SCM_RIGHTS ancillary data: %d\n",
                cmsg->cmsg_type);
          }
        }


        if (stream->accepted_fd >= 0) {
          stream->read2_cb((uv_pipe_t*) stream,
                           nread,
                           &buf,
                           uv__handle_type(stream->accepted_fd));
        } else {
          stream->read2_cb((uv_pipe_t*) stream, nread, &buf, UV_UNKNOWN_HANDLE);
        }
      }

      /* Return if we didn't fill the buffer, there is no more data to read. */
      if (nread < buflen) {
        stream->flags |= UV_STREAM_READ_PARTIAL;
        return;
      }
    }
  }
}


int uv_shutdown(uv_shutdown_t* req, uv_stream_t* stream, uv_shutdown_cb cb) {
  assert((stream->type == UV_TCP || stream->type == UV_NAMED_PIPE) &&
         "uv_shutdown (unix) only supports uv_handle_t right now");

  if (!(stream->flags & UV_STREAM_WRITABLE) ||
      stream->flags & UV_STREAM_SHUT ||
      stream->flags & UV_CLOSED ||
      stream->flags & UV_CLOSING) {
    return -ENOTCONN;
  }

  assert(uv__stream_fd(stream) >= 0);

  /* Initialize request */
  uv__req_init(stream->loop, req, UV_SHUTDOWN);
  req->handle = stream;
  req->cb = cb;
  stream->shutdown_req = req;
  stream->flags |= UV_STREAM_SHUTTING;

  uv__io_start(stream->loop, &stream->io_watcher, UV__POLLOUT);
  uv__stream_osx_interrupt_select(stream);

  return 0;
}


static void uv__stream_io(uv_loop_t* loop, uv__io_t* w, unsigned int events) {
  uv_stream_t* stream;

  stream = container_of(w, uv_stream_t, io_watcher);

  assert(stream->type == UV_TCP ||
         stream->type == UV_NAMED_PIPE ||
         stream->type == UV_TTY);
  assert(!(stream->flags & UV_CLOSING));

  if (stream->connect_req) {
    uv__stream_connect(stream);
    return;
  }

  assert(uv__stream_fd(stream) >= 0);

  /* Ignore POLLHUP here. Even it it's set, there may still be data to read. */
  if (events & (UV__POLLIN | UV__POLLERR))
    uv__read(stream);

  if (uv__stream_fd(stream) == -1)
    return;  /* read_cb closed stream. */

  /* Short-circuit iff POLLHUP is set, the user is still interested in read
   * events and uv__read() reported a partial read but not EOF. If the EOF
   * flag is set, uv__read() called read_cb with err=UV_EOF and we don't
   * have to do anything. If the partial read flag is not set, we can't
   * report the EOF yet because there is still data to read.
   */
  if ((events & UV__POLLHUP) &&
      (stream->flags & UV_STREAM_READING) &&
      (stream->flags & UV_STREAM_READ_PARTIAL) &&
      !(stream->flags & UV_STREAM_READ_EOF)) {
    uv_buf_t buf = { NULL, 0 };
    uv__stream_eof(stream, &buf);
  }

  if (uv__stream_fd(stream) == -1)
    return;  /* read_cb closed stream. */

  if (events & (UV__POLLOUT | UV__POLLERR | UV__POLLHUP)) {
    uv__write(stream);
    uv__write_callbacks(stream);
  }
}


/**
 * We get called here from directly following a call to connect(2).
 * In order to determine if we've errored out or succeeded must call
 * getsockopt.
 */
static void uv__stream_connect(uv_stream_t* stream) {
  int error;
  uv_connect_t* req = stream->connect_req;
  socklen_t errorsize = sizeof(int);

  assert(stream->type == UV_TCP || stream->type == UV_NAMED_PIPE);
  assert(req);

  if (stream->delayed_error) {
    /* To smooth over the differences between unixes errors that
     * were reported synchronously on the first connect can be delayed
     * until the next tick--which is now.
     */
    error = stream->delayed_error;
    stream->delayed_error = 0;
  } else {
    /* Normal situation: we need to get the socket error from the kernel. */
    assert(uv__stream_fd(stream) >= 0);
    getsockopt(uv__stream_fd(stream),
               SOL_SOCKET,
               SO_ERROR,
               &error,
               &errorsize);
    error = -error;
  }

  if (error == -EINPROGRESS)
    return;

  stream->connect_req = NULL;
  uv__req_unregister(stream->loop, req);
  uv__io_stop(stream->loop, &stream->io_watcher, UV__POLLOUT);

  if (req->cb)
    req->cb(req, error);
}


int uv_write2(uv_write_t* req,
              uv_stream_t* stream,
              const uv_buf_t bufs[],
              unsigned int nbufs,
              uv_stream_t* send_handle,
              uv_write_cb cb) {
  int empty_queue;

  assert(nbufs > 0);
  assert((stream->type == UV_TCP ||
          stream->type == UV_NAMED_PIPE ||
          stream->type == UV_TTY) &&
         "uv_write (unix) does not yet support other types of streams");

  if (uv__stream_fd(stream) < 0)
    return -EBADF;

  if (send_handle) {
    if (stream->type != UV_NAMED_PIPE || !((uv_pipe_t*)stream)->ipc)
      return -EINVAL;

    /* XXX We abuse uv_write2() to send over UDP handles to child processes.
     * Don't call uv__stream_fd() on those handles, it's a macro that on OS X
     * evaluates to a function that operates on a uv_stream_t with a couple of
     * OS X specific fields. On other Unices it does (handle)->io_watcher.fd,
     * which works but only by accident.
     */
    if (uv__handle_fd((uv_handle_t*) send_handle) < 0)
      return -EBADF;
  }

  /* It's legal for write_queue_size > 0 even when the write_queue is empty;
   * it means there are error-state requests in the write_completed_queue that
   * will touch up write_queue_size later, see also uv__write_req_finish().
   * We chould check that write_queue is empty instead but that implies making
   * a write() syscall when we know that the handle is in error mode.
   */
  empty_queue = (stream->write_queue_size == 0);

  /* Initialize the req */
  uv__req_init(stream->loop, req, UV_WRITE);
  req->cb = cb;
  req->handle = stream;
  req->error = 0;
  req->send_handle = send_handle;
  QUEUE_INIT(&req->queue);

  req->bufs = req->bufsml;
  if (nbufs > ARRAY_SIZE(req->bufsml))
    req->bufs = malloc(nbufs * sizeof(bufs[0]));

  if (req->bufs == NULL)
    return -ENOMEM;

  memcpy(req->bufs, bufs, nbufs * sizeof(bufs[0]));
  req->nbufs = nbufs;
  req->write_index = 0;
  stream->write_queue_size += uv_count_bufs(bufs, nbufs);

  /* Append the request to write_queue. */
  QUEUE_INSERT_TAIL(&stream->write_queue, &req->queue);

  /* If the queue was empty when this function began, we should attempt to
   * do the write immediately. Otherwise start the write_watcher and wait
   * for the fd to become writable.
   */
  if (stream->connect_req) {
    /* Still connecting, do nothing. */
  }
  else if (empty_queue) {
    uv__write(stream);
  }
  else {
    /*
     * blocking streams should never have anything in the queue.
     * if this assert fires then somehow the blocking stream isn't being
     * sufficiently flushed in uv__write.
     */
    assert(!(stream->flags & UV_STREAM_BLOCKING));
    uv__io_start(stream->loop, &stream->io_watcher, UV__POLLOUT);
    uv__stream_osx_interrupt_select(stream);
  }

  return 0;
}


/* The buffers to be written must remain valid until the callback is called.
 * This is not required for the uv_buf_t array.
 */
int uv_write(uv_write_t* req,
             uv_stream_t* handle,
             const uv_buf_t bufs[],
             unsigned int nbufs,
             uv_write_cb cb) {
  return uv_write2(req, handle, bufs, nbufs, NULL, cb);
}


void uv_try_write_cb(uv_write_t* req, int status) {
  /* Should not be called */
  abort();
}


int uv_try_write(uv_stream_t* stream,
                 const uv_buf_t bufs[],
                 unsigned int nbufs) {
  int r;
  int has_pollout;
  size_t written;
  size_t req_size;
  uv_write_t req;

  /* Connecting or already writing some data */
  if (stream->connect_req != NULL || stream->write_queue_size != 0)
    return 0;

  has_pollout = uv__io_active(&stream->io_watcher, UV__POLLOUT);

  r = uv_write(&req, stream, bufs, nbufs, uv_try_write_cb);
  if (r != 0)
    return r;

  /* Remove not written bytes from write queue size */
  written = uv_count_bufs(bufs, nbufs);
  if (req.bufs != NULL)
    req_size = uv__write_req_size(&req);
  else
    req_size = 0;
  written -= req_size;
  stream->write_queue_size -= req_size;

  /* Unqueue request, regardless of immediateness */
  QUEUE_REMOVE(&req.queue);
  uv__req_unregister(stream->loop, &req);
  if (req.bufs != req.bufsml)
    free(req.bufs);
  req.bufs = NULL;

  /* Do not poll for writable, if we wasn't before calling this */
  if (!has_pollout) {
    uv__io_stop(stream->loop, &stream->io_watcher, UV__POLLOUT);
    uv__stream_osx_interrupt_select(stream);
  }

  return (int) written;
}


static int uv__read_start_common(uv_stream_t* stream,
                                 uv_alloc_cb alloc_cb,
                                 uv_read_cb read_cb,
                                 uv_read2_cb read2_cb) {
  assert(stream->type == UV_TCP || stream->type == UV_NAMED_PIPE ||
      stream->type == UV_TTY);

  if (stream->flags & UV_CLOSING)
    return -EINVAL;

  /* The UV_STREAM_READING flag is irrelevant of the state of the tcp - it just
   * expresses the desired state of the user.
   */
  stream->flags |= UV_STREAM_READING;

  /* TODO: try to do the read inline? */
  /* TODO: keep track of tcp state. If we've gotten a EOF then we should
   * not start the IO watcher.
   */
  assert(uv__stream_fd(stream) >= 0);
  assert(alloc_cb);

  stream->read_cb = read_cb;
  stream->read2_cb = read2_cb;
  stream->alloc_cb = alloc_cb;

  uv__io_start(stream->loop, &stream->io_watcher, UV__POLLIN);
  uv__handle_start(stream);
  uv__stream_osx_interrupt_select(stream);

  return 0;
}


int uv_read_start(uv_stream_t* stream, uv_alloc_cb alloc_cb,
    uv_read_cb read_cb) {
  return uv__read_start_common(stream, alloc_cb, read_cb, NULL);
}


int uv_read2_start(uv_stream_t* stream, uv_alloc_cb alloc_cb,
    uv_read2_cb read_cb) {
  return uv__read_start_common(stream, alloc_cb, NULL, read_cb);
}


int uv_read_stop(uv_stream_t* stream) {
  /* Sanity check. We're going to stop the handle unless it's primed for
   * writing but that means there should be some kind of write action in
   * progress.
   */
  assert(!uv__io_active(&stream->io_watcher, UV__POLLOUT) ||
         !QUEUE_EMPTY(&stream->write_completed_queue) ||
         !QUEUE_EMPTY(&stream->write_queue) ||
         stream->shutdown_req != NULL ||
         stream->connect_req != NULL);

  stream->flags &= ~UV_STREAM_READING;
  uv__io_stop(stream->loop, &stream->io_watcher, UV__POLLIN);
  if (!uv__io_active(&stream->io_watcher, UV__POLLOUT))
    uv__handle_stop(stream);
  uv__stream_osx_interrupt_select(stream);

  stream->read_cb = NULL;
  stream->read2_cb = NULL;
  stream->alloc_cb = NULL;
  return 0;
}


int uv_is_readable(const uv_stream_t* stream) {
  return !!(stream->flags & UV_STREAM_READABLE);
}


int uv_is_writable(const uv_stream_t* stream) {
  return !!(stream->flags & UV_STREAM_WRITABLE);
}


#if defined(__APPLE__)
int uv___stream_fd(uv_stream_t* handle) {
  uv__stream_select_t* s;

  assert(handle->type == UV_TCP ||
         handle->type == UV_TTY ||
         handle->type == UV_NAMED_PIPE);

  s = handle->select;
  if (s != NULL)
    return s->fd;

  return handle->io_watcher.fd;
}
#endif /* defined(__APPLE__) */


void uv__stream_close(uv_stream_t* handle) {
#if defined(__APPLE__)
  /* Terminate select loop first */
  if (handle->select != NULL) {
    uv__stream_select_t* s;

    s = handle->select;

    uv_sem_post(&s->close_sem);
    uv_sem_post(&s->async_sem);
    uv__stream_osx_interrupt_select(handle);
    uv_thread_join(&s->thread);
    uv_sem_destroy(&s->close_sem);
    uv_sem_destroy(&s->async_sem);
    uv__close(s->fake_fd);
    uv__close(s->int_fd);
    uv_close((uv_handle_t*) &s->async, uv__stream_osx_cb_close);

    handle->select = NULL;
  }
#endif /* defined(__APPLE__) */

  uv__io_close(handle->loop, &handle->io_watcher);
  uv_read_stop(handle);
  uv__handle_stop(handle);

  if (handle->io_watcher.fd != -1) {
    /* Don't close stdio file descriptors.  Nothing good comes from it. */
    if (handle->io_watcher.fd > STDERR_FILENO)
      uv__close(handle->io_watcher.fd);
    handle->io_watcher.fd = -1;
  }

  if (handle->accepted_fd != -1) {
    uv__close(handle->accepted_fd);
    handle->accepted_fd = -1;
  }

  assert(!uv__io_active(&handle->io_watcher, UV__POLLIN | UV__POLLOUT));
}


int uv_stream_set_blocking(uv_stream_t* handle, int blocking) {
  assert(0 && "implement me");
  abort();
  return 0;
}<|MERGE_RESOLUTION|>--- conflicted
+++ resolved
@@ -365,16 +365,11 @@
   return 0;
 
 fatal4:
-<<<<<<< HEAD
-  uv__close(s->fake_fd);
-  uv__close(s->int_fd);
-=======
   s->stream = NULL;
   stream->select = NULL;
   *fd = old_fd;
-  close(s->fake_fd);
-  close(s->int_fd);
->>>>>>> a6ff04d2
+  uv__close(s->fake_fd);
+  uv__close(s->int_fd);
   s->fake_fd = -1;
   s->int_fd = -1;
 fatal3:
