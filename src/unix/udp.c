--- conflicted
+++ resolved
@@ -233,10 +233,6 @@
       h.msg_namelen = 0;
     } else {
       h.msg_name = &req->addr;
-<<<<<<< HEAD
-      h.msg_namelen = req->addr.ss_family == AF_INET6 ?
-        sizeof(struct sockaddr_in6) : sizeof(struct sockaddr_in);
-=======
       if (req->addr.ss_family == AF_INET6)
         h.msg_namelen = sizeof(struct sockaddr_in6);
       else if (req->addr.ss_family == AF_INET)
@@ -247,7 +243,6 @@
         assert(0 && "unsupported address family");
         abort();
       }
->>>>>>> d16e6094
     }
     h.msg_iov = (struct iovec*) req->bufs;
     h.msg_iovlen = req->nbufs;
