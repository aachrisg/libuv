--- conflicted
+++ resolved
@@ -74,30 +74,18 @@
   /* Test uv_os_free_passwd() */
   uv_os_free_passwd(&pwd);
 
-<<<<<<< HEAD
-  ASSERT(pwd.username == NULL);
-  ASSERT(pwd.shell == NULL);
-  ASSERT(pwd.homedir == NULL);
-  ASSERT(pwd.gecos == NULL);
-=======
   ASSERT_NULL(pwd.username);
   ASSERT_NULL(pwd.shell);
   ASSERT_NULL(pwd.homedir);
->>>>>>> 6ce14710
+  ASSERT_NULL(pwd.gecos);
 
   /* Test a double free */
   uv_os_free_passwd(&pwd);
 
-<<<<<<< HEAD
-  ASSERT(pwd.username == NULL);
-  ASSERT(pwd.shell == NULL);
-  ASSERT(pwd.homedir == NULL);
-  ASSERT(pwd.gecos == NULL);
-=======
   ASSERT_NULL(pwd.username);
   ASSERT_NULL(pwd.shell);
   ASSERT_NULL(pwd.homedir);
->>>>>>> 6ce14710
+  ASSERT_NULL(pwd.gecos);
 
   /* Test invalid input */
   r = uv_os_get_passwd(NULL);
