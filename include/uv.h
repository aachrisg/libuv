--- conflicted
+++ resolved
@@ -1528,7 +1528,6 @@
                            double atime,
                            double mtime,
                            uv_fs_cb cb);
-<<<<<<< HEAD
 UV_EXTERN int uv_fs_futime_ex(uv_loop_t* loop,
                               uv_fs_t* req,
                               uv_os_fd_t file,
@@ -1536,14 +1535,12 @@
                               double atime,
                               double mtime,
                               uv_fs_cb cb);
-=======
 UV_EXTERN int uv_fs_lutime(uv_loop_t* loop,
                            uv_fs_t* req,
                            const char* path,
                            double atime,
                            double mtime,
                            uv_fs_cb cb);
->>>>>>> e8b989ea
 UV_EXTERN int uv_fs_lstat(uv_loop_t* loop,
                           uv_fs_t* req,
                           const char* path,
