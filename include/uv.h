/* Copyright Joyent, Inc. and other Node contributors. All rights reserved.
 *
 * Permission is hereby granted, free of charge, to any person obtaining a copy
 * of this software and associated documentation files (the "Software"), to
 * deal in the Software without restriction, including without limitation the
 * rights to use, copy, modify, merge, publish, distribute, sublicense, and/or
 * sell copies of the Software, and to permit persons to whom the Software is
 * furnished to do so, subject to the following conditions:
 *
 * The above copyright notice and this permission notice shall be included in
 * all copies or substantial portions of the Software.
 *
 * THE SOFTWARE IS PROVIDED "AS IS", WITHOUT WARRANTY OF ANY KIND, EXPRESS OR
 * IMPLIED, INCLUDING BUT NOT LIMITED TO THE WARRANTIES OF MERCHANTABILITY,
 * FITNESS FOR A PARTICULAR PURPOSE AND NONINFRINGEMENT. IN NO EVENT SHALL THE
 * AUTHORS OR COPYRIGHT HOLDERS BE LIABLE FOR ANY CLAIM, DAMAGES OR OTHER
 * LIABILITY, WHETHER IN AN ACTION OF CONTRACT, TORT OR OTHERWISE, ARISING
 * FROM, OUT OF OR IN CONNECTION WITH THE SOFTWARE OR THE USE OR OTHER DEALINGS
 * IN THE SOFTWARE.
 */

/* See https://github.com/libuv/libuv#documentation for documentation. */

#ifndef UV_H
#define UV_H
#ifdef __cplusplus
extern "C" {
#endif

#ifdef _WIN32
  /* Windows - set up dll import/export decorators. */
# if defined(BUILDING_UV_SHARED)
    /* Building shared library. */
#   define UV_EXTERN __declspec(dllexport)
# elif defined(USING_UV_SHARED)
    /* Using shared library. */
#   define UV_EXTERN __declspec(dllimport)
# else
    /* Building static library. */
#   define UV_EXTERN /* nothing */
# endif
#elif __GNUC__ >= 4
# define UV_EXTERN __attribute__((visibility("default")))
#else
# define UV_EXTERN /* nothing */
#endif

#include "uv/errno.h"
#include "uv/version.h"
#include <stddef.h>
<<<<<<< HEAD
#include <stdint.h>

#if defined(_WIN32)
# include "uv/win.h"
# if !defined(BUILDING_UV_SHARED)
#   include "io.h" /* this header is not correct in a shared library environment */
# endif
=======
#include <stdio.h>

#if defined(_MSC_VER) && _MSC_VER < 1600
# include "uv/stdint-msvc2008.h"
#else
# include <stdint.h>
#endif

#if defined(_WIN32)
# include "uv/win.h"
>>>>>>> 7ebb2622
#else
# include "uv/unix.h"
#endif

/* Expand this list if necessary. */
#define UV_ERRNO_MAP(XX)                                                      \
  XX(E2BIG, "argument list too long")                                         \
  XX(EACCES, "permission denied")                                             \
  XX(EADDRINUSE, "address already in use")                                    \
  XX(EADDRNOTAVAIL, "address not available")                                  \
  XX(EAFNOSUPPORT, "address family not supported")                            \
  XX(EAGAIN, "resource temporarily unavailable")                              \
  XX(EAI_ADDRFAMILY, "address family not supported")                          \
  XX(EAI_AGAIN, "temporary failure")                                          \
  XX(EAI_BADFLAGS, "bad ai_flags value")                                      \
  XX(EAI_BADHINTS, "invalid value for hints")                                 \
  XX(EAI_CANCELED, "request canceled")                                        \
  XX(EAI_FAIL, "permanent failure")                                           \
  XX(EAI_FAMILY, "ai_family not supported")                                   \
  XX(EAI_MEMORY, "out of memory")                                             \
  XX(EAI_NODATA, "no address")                                                \
  XX(EAI_NONAME, "unknown node or service")                                   \
  XX(EAI_OVERFLOW, "argument buffer overflow")                                \
  XX(EAI_PROTOCOL, "resolved protocol is unknown")                            \
  XX(EAI_SERVICE, "service not available for socket type")                    \
  XX(EAI_SOCKTYPE, "socket type not supported")                               \
  XX(EALREADY, "connection already in progress")                              \
  XX(EBADF, "bad file descriptor")                                            \
  XX(EBUSY, "resource busy or locked")                                        \
  XX(ECANCELED, "operation canceled")                                         \
  XX(ECHARSET, "invalid Unicode character")                                   \
  XX(ECONNABORTED, "software caused connection abort")                        \
  XX(ECONNREFUSED, "connection refused")                                      \
  XX(ECONNRESET, "connection reset by peer")                                  \
  XX(EDESTADDRREQ, "destination address required")                            \
  XX(EEXIST, "file already exists")                                           \
  XX(EFAULT, "bad address in system call argument")                           \
  XX(EFBIG, "file too large")                                                 \
  XX(EHOSTUNREACH, "host is unreachable")                                     \
  XX(EINTR, "interrupted system call")                                        \
  XX(EINVAL, "invalid argument")                                              \
  XX(EIO, "i/o error")                                                        \
  XX(EISCONN, "socket is already connected")                                  \
  XX(EISDIR, "illegal operation on a directory")                              \
  XX(ELOOP, "too many symbolic links encountered")                            \
  XX(EMFILE, "too many open files")                                           \
  XX(EMSGSIZE, "message too long")                                            \
  XX(ENAMETOOLONG, "name too long")                                           \
  XX(ENETDOWN, "network is down")                                             \
  XX(ENETUNREACH, "network is unreachable")                                   \
  XX(ENFILE, "file table overflow")                                           \
  XX(ENOBUFS, "no buffer space available")                                    \
  XX(ENODEV, "no such device")                                                \
  XX(ENOENT, "no such file or directory")                                     \
  XX(ENOMEM, "not enough memory")                                             \
  XX(ENONET, "machine is not on the network")                                 \
  XX(ENOPROTOOPT, "protocol not available")                                   \
  XX(ENOSPC, "no space left on device")                                       \
  XX(ENOSYS, "function not implemented")                                      \
  XX(ENOTCONN, "socket is not connected")                                     \
  XX(ENOTDIR, "not a directory")                                              \
  XX(ENOTEMPTY, "directory not empty")                                        \
  XX(ENOTSOCK, "socket operation on non-socket")                              \
  XX(ENOTSUP, "operation not supported on socket")                            \
  XX(EPERM, "operation not permitted")                                        \
  XX(EPIPE, "broken pipe")                                                    \
  XX(EPROTO, "protocol error")                                                \
  XX(EPROTONOSUPPORT, "protocol not supported")                               \
  XX(EPROTOTYPE, "protocol wrong type for socket")                            \
  XX(ERANGE, "result too large")                                              \
  XX(EROFS, "read-only file system")                                          \
  XX(ESHUTDOWN, "cannot send after transport endpoint shutdown")              \
  XX(ESPIPE, "invalid seek")                                                  \
  XX(ESRCH, "no such process")                                                \
  XX(ETIMEDOUT, "connection timed out")                                       \
  XX(ETXTBSY, "text file is busy")                                            \
  XX(EXDEV, "cross-device link not permitted")                                \
  XX(UNKNOWN, "unknown error")                                                \
  XX(EOF, "end of file")                                                      \
  XX(ENXIO, "no such device or address")                                      \
  XX(EMLINK, "too many links")                                                \
  XX(EHOSTDOWN, "host is down")                                               \
  XX(EREMOTEIO, "remote I/O error")                                           \
  XX(ENOTTY, "inappropriate ioctl for device")                                \
  XX(EFTYPE, "inappropriate file type or format")                             \

#define UV_HANDLE_TYPE_MAP(XX)                                                \
  XX(ASYNC, async)                                                            \
  XX(CHECK, check)                                                            \
  XX(FS_EVENT, fs_event)                                                      \
  XX(FS_POLL, fs_poll)                                                        \
  XX(HANDLE, handle)                                                          \
  XX(IDLE, idle)                                                              \
  XX(NAMED_PIPE, pipe)                                                        \
  XX(POLL, poll)                                                              \
  XX(PREPARE, prepare)                                                        \
  XX(PROCESS, process)                                                        \
  XX(STREAM, stream)                                                          \
  XX(TCP, tcp)                                                                \
  XX(TIMER, timer)                                                            \
  XX(TTY, tty)                                                                \
  XX(UDP, udp)                                                                \
  XX(SIGNAL, signal)                                                          \

#define UV_REQ_TYPE_MAP(XX)                                                   \
  XX(REQ, req)                                                                \
  XX(CONNECT, connect)                                                        \
  XX(WRITE, write)                                                            \
  XX(SHUTDOWN, shutdown)                                                      \
  XX(UDP_SEND, udp_send)                                                      \
  XX(FS, fs)                                                                  \
  XX(WORK, work)                                                              \
  XX(GETADDRINFO, getaddrinfo)                                                \
  XX(GETNAMEINFO, getnameinfo)                                                \

typedef enum {
#define XX(code, _) UV_ ## code = UV__ ## code,
  UV_ERRNO_MAP(XX)
#undef XX
  UV_ERRNO_MAX = UV__EOF - 1
} uv_errno_t;

typedef enum {
  UV_UNKNOWN_HANDLE = 0,
#define XX(uc, lc) UV_##uc,
  UV_HANDLE_TYPE_MAP(XX)
#undef XX
  UV_FILE,
  UV_HANDLE_TYPE_MAX
} uv_handle_type;

typedef enum {
  UV_UNKNOWN_REQ = 0,
#define XX(uc, lc) UV_##uc,
  UV_REQ_TYPE_MAP(XX)
#undef XX
  UV_REQ_TYPE_PRIVATE
  UV_REQ_TYPE_MAX
} uv_req_type;


/* Handle types. */
typedef struct uv_loop_s uv_loop_t;
typedef struct uv_handle_s uv_handle_t;
typedef struct uv_stream_s uv_stream_t;
typedef struct uv_tcp_s uv_tcp_t;
typedef struct uv_udp_s uv_udp_t;
typedef struct uv_pipe_s uv_pipe_t;
typedef struct uv_tty_s uv_tty_t;
typedef struct uv_poll_s uv_poll_t;
typedef struct uv_timer_s uv_timer_t;
typedef struct uv_prepare_s uv_prepare_t;
typedef struct uv_check_s uv_check_t;
typedef struct uv_idle_s uv_idle_t;
typedef struct uv_async_s uv_async_t;
typedef struct uv_process_s uv_process_t;
typedef struct uv_fs_event_s uv_fs_event_t;
typedef struct uv_fs_poll_s uv_fs_poll_t;
typedef struct uv_signal_s uv_signal_t;

/* Request types. */
typedef struct uv_req_s uv_req_t;
typedef struct uv_getaddrinfo_s uv_getaddrinfo_t;
typedef struct uv_getnameinfo_s uv_getnameinfo_t;
typedef struct uv_shutdown_s uv_shutdown_t;
typedef struct uv_write_s uv_write_t;
typedef struct uv_connect_s uv_connect_t;
typedef struct uv_udp_send_s uv_udp_send_t;
typedef struct uv_fs_s uv_fs_t;
typedef struct uv_work_s uv_work_t;

/* None of the above. */
typedef struct uv_cpu_info_s uv_cpu_info_t;
typedef struct uv_interface_address_s uv_interface_address_t;
typedef struct uv_dirent_s uv_dirent_t;
typedef struct uv_passwd_s uv_passwd_t;

typedef enum {
  UV_LOOP_BLOCK_SIGNAL
} uv_loop_option;

typedef enum {
  UV_RUN_DEFAULT = 0,
  UV_RUN_ONCE,
  UV_RUN_NOWAIT
} uv_run_mode;


UV_EXTERN unsigned int uv_version(void);
UV_EXTERN const char* uv_version_string(void);

typedef void* (*uv_malloc_func)(size_t size);
typedef void* (*uv_realloc_func)(void* ptr, size_t size);
typedef void* (*uv_calloc_func)(size_t count, size_t size);
typedef void (*uv_free_func)(void* ptr);

UV_EXTERN int uv_replace_allocator(uv_malloc_func malloc_func,
                                   uv_realloc_func realloc_func,
                                   uv_calloc_func calloc_func,
                                   uv_free_func free_func);

UV_EXTERN uv_loop_t* uv_default_loop(void);
UV_EXTERN int uv_loop_init(uv_loop_t* loop);
UV_EXTERN int uv_loop_close(uv_loop_t* loop);
/*
 * NOTE:
 *  This function is DEPRECATED (to be removed after 0.12), users should
 *  allocate the loop manually and use uv_loop_init instead.
 */
UV_EXTERN uv_loop_t* uv_loop_new(void);
/*
 * NOTE:
 *  This function is DEPRECATED (to be removed after 0.12). Users should use
 *  uv_loop_close and free the memory manually instead.
 */
UV_EXTERN void uv_loop_delete(uv_loop_t*);
UV_EXTERN size_t uv_loop_size(void);
UV_EXTERN int uv_loop_alive(const uv_loop_t* loop);
UV_EXTERN int uv_loop_configure(uv_loop_t* loop, uv_loop_option option, ...);
UV_EXTERN int uv_loop_fork(uv_loop_t* loop);

UV_EXTERN int uv_run(uv_loop_t*, uv_run_mode mode);
UV_EXTERN void uv_stop(uv_loop_t*);

UV_EXTERN void uv_ref(uv_handle_t*);
UV_EXTERN void uv_unref(uv_handle_t*);
UV_EXTERN int uv_has_ref(const uv_handle_t*);

UV_EXTERN void uv_update_time(uv_loop_t*);
UV_EXTERN uint64_t uv_now(const uv_loop_t*);

UV_EXTERN uv_os_fd_t uv_backend_fd(const uv_loop_t*);
UV_EXTERN int uv_backend_timeout(const uv_loop_t*);

typedef void (*uv_alloc_cb)(uv_handle_t* handle,
                            size_t suggested_size,
                            uv_buf_t* buf);
typedef void (*uv_read_cb)(uv_stream_t* stream,
                           ssize_t nread,
                           const uv_buf_t* buf);
typedef void (*uv_write_cb)(uv_write_t* req, int status);
typedef void (*uv_connect_cb)(uv_connect_t* req, int status);
typedef void (*uv_shutdown_cb)(uv_shutdown_t* req, int status);
typedef void (*uv_connection_cb)(uv_stream_t* server, int status);
typedef void (*uv_close_cb)(uv_handle_t* handle);
typedef void (*uv_poll_cb)(uv_poll_t* handle, int status, int events);
typedef void (*uv_timer_cb)(uv_timer_t* handle);
typedef void (*uv_async_cb)(uv_async_t* handle);
typedef void (*uv_prepare_cb)(uv_prepare_t* handle);
typedef void (*uv_check_cb)(uv_check_t* handle);
typedef void (*uv_idle_cb)(uv_idle_t* handle);
typedef void (*uv_exit_cb)(uv_process_t*, int64_t exit_status, int term_signal);
typedef void (*uv_walk_cb)(uv_handle_t* handle, void* arg);
typedef void (*uv_fs_cb)(uv_fs_t* req);
typedef void (*uv_work_cb)(uv_work_t* req);
typedef void (*uv_after_work_cb)(uv_work_t* req, int status);
typedef void (*uv_getaddrinfo_cb)(uv_getaddrinfo_t* req,
                                  int status,
                                  struct addrinfo* res);
typedef void (*uv_getnameinfo_cb)(uv_getnameinfo_t* req,
                                  int status,
                                  const char* hostname,
                                  const char* service);

typedef struct {
  long tv_sec;
  long tv_nsec;
} uv_timespec_t;


typedef struct {
  uint64_t st_dev;
  uint64_t st_mode;
  uint64_t st_nlink;
  uint64_t st_uid;
  uint64_t st_gid;
  uint64_t st_rdev;
  uint64_t st_ino;
  uint64_t st_size;
  uint64_t st_blksize;
  uint64_t st_blocks;
  uint64_t st_flags;
  uint64_t st_gen;
  uv_timespec_t st_atim;
  uv_timespec_t st_mtim;
  uv_timespec_t st_ctim;
  uv_timespec_t st_birthtim;
} uv_stat_t;


typedef void (*uv_fs_event_cb)(uv_fs_event_t* handle,
                               const char* filename,
                               int events,
                               int status);

typedef void (*uv_fs_poll_cb)(uv_fs_poll_t* handle,
                              int status,
                              const uv_stat_t* prev,
                              const uv_stat_t* curr);

typedef void (*uv_signal_cb)(uv_signal_t* handle, int signum);


typedef enum {
  UV_LEAVE_GROUP = 0,
  UV_JOIN_GROUP
} uv_membership;


UV_EXTERN int uv_translate_sys_error(int sys_errno);

UV_EXTERN const char* uv_strerror(int err);
UV_EXTERN char* uv_strerror_r(int err, char* buf, size_t buflen);

UV_EXTERN const char* uv_err_name(int err);
UV_EXTERN char* uv_err_name_r(int err, char* buf, size_t buflen);


#define UV_REQ_FIELDS                                                         \
  /* public */                                                                \
  void* data;                                                                 \
  /* read-only */                                                             \
  uv_req_type type;                                                           \
  /* private */                                                               \
  void* reserved[6];                                                          \
  UV_REQ_PRIVATE_FIELDS                                                       \

/* Abstract base class of all requests. */
struct uv_req_s {
  UV_REQ_FIELDS
};


/* Platform-specific request types. */
UV_PRIVATE_REQ_TYPES


UV_EXTERN int uv_shutdown(uv_shutdown_t* req,
                          uv_stream_t* handle,
                          uv_shutdown_cb cb);

struct uv_shutdown_s {
  UV_REQ_FIELDS
  uv_stream_t* handle;
  uv_shutdown_cb cb;
  UV_SHUTDOWN_PRIVATE_FIELDS
};


#define UV_HANDLE_FIELDS                                                      \
  /* public */                                                                \
  void* data;                                                                 \
  /* read-only */                                                             \
  uv_loop_t* loop;                                                            \
  uv_handle_type type;                                                        \
  /* private */                                                               \
  uv_close_cb close_cb;                                                       \
  void* handle_queue[2];                                                      \
  UV_HANDLE_PRIVATE_FIELDS                                                    \

/* The abstract base class of all handles. */
struct uv_handle_s {
  UV_HANDLE_FIELDS
};

UV_EXTERN size_t uv_handle_size(uv_handle_type type);
UV_EXTERN uv_handle_type uv_handle_get_type(const uv_handle_t* handle);
UV_EXTERN const char* uv_handle_type_name(uv_handle_type type);
UV_EXTERN void* uv_handle_get_data(const uv_handle_t* handle);
UV_EXTERN uv_loop_t* uv_handle_get_loop(const uv_handle_t* handle);
UV_EXTERN void uv_handle_set_data(uv_handle_t* handle, void* data);

UV_EXTERN size_t uv_req_size(uv_req_type type);
UV_EXTERN void* uv_req_get_data(const uv_req_t* req);
UV_EXTERN void uv_req_set_data(uv_req_t* req, void* data);
UV_EXTERN uv_req_type uv_req_get_type(const uv_req_t* req);
UV_EXTERN const char* uv_req_type_name(uv_req_type type);

UV_EXTERN int uv_is_active(const uv_handle_t* handle);

UV_EXTERN void uv_walk(uv_loop_t* loop, uv_walk_cb walk_cb, void* arg);

/* Helpers for ad hoc debugging, no API/ABI stability guaranteed. */
UV_EXTERN void uv_print_all_handles(uv_loop_t* loop, /*FILE*/void* stream);
UV_EXTERN void uv_print_active_handles(uv_loop_t* loop, /*FILE*/void* stream);

UV_EXTERN void uv_close(uv_handle_t* handle, uv_close_cb close_cb);

UV_EXTERN int uv_send_buffer_size(uv_handle_t* handle, int* value);
UV_EXTERN int uv_recv_buffer_size(uv_handle_t* handle, int* value);

UV_EXTERN int uv_fileno(const uv_handle_t* handle, uv_os_fd_t* fd);

UV_EXTERN uv_buf_t uv_buf_init(char* base, size_t len);


/*
 * The following functions are declared 'static inline' to ensure that they
 * end up in the static linkage namespace of the caller and thus point to
 * the correct (caller's) copy of MSVCRT for resolving the `fd` pseudo-handle
 * to the intended kernel `HANDLE`.
 * Thus, they are also not included when building a shared library,
 * as their definition would not be correct when linked into that environment.
 */
#if !defined(BUILDING_UV_SHARED)
#if defined(_MSC_VER)
# define INLINE __inline
#elif defined(__GNUC__) || defined(__MVS__)
# define INLINE __inline__
#else
# define INLINE inline
#endif

static INLINE uv_os_fd_t uv_get_osfhandle(int fd) {
#ifdef _WIN32
  /*
   * _get_osfhandle() raises an assert in debug builds if the FD is invalid.
   * So if you plan on using invalid fd, you will need to install a _CrtSetReportHook handler
   */
  return (HANDLE) _get_osfhandle(fd);
#else
  return fd;
#endif
}


static INLINE uv_os_fd_t uv_convert_fd_to_handle(int fd) {
#ifdef _WIN32
  HANDLE new_handle;
  if (!DuplicateHandle(GetCurrentProcess(), (HANDLE) _get_osfhandle(fd),
                       GetCurrentProcess(), &new_handle,
                       0, FALSE, DUPLICATE_SAME_ACCESS)) {
    return INVALID_HANDLE_VALUE;
  }
  _close(fd);
  return new_handle;
#else
  return fd;
#endif
}

#undef INLINE

#endif /* BUILDING_UV_SHARED */


#ifdef _WIN32
#define UV_STDIN_FD    ((HANDLE)-10)
#define UV_STDOUT_FD   ((HANDLE)-11)
#define UV_STDERR_FD   ((HANDLE)-12)
#else
#define UV_STDIN_FD    (0)
#define UV_STDOUT_FD   (1)
#define UV_STDERR_FD   (2)
#endif


#define UV_STREAM_FIELDS                                                      \
  /* number of bytes queued for writing */                                    \
  size_t write_queue_size;                                                    \
  uv_alloc_cb alloc_cb;                                                       \
  uv_read_cb read_cb;                                                         \
  /* private */                                                               \
  UV_STREAM_PRIVATE_FIELDS

/*
 * uv_stream_t is a subclass of uv_handle_t.
 *
 * uv_stream is an abstract class.
 *
 * uv_stream_t is the parent class of uv_tcp_t, uv_pipe_t and uv_tty_t.
 */
struct uv_stream_s {
  UV_HANDLE_FIELDS
  UV_STREAM_FIELDS
};

UV_EXTERN size_t uv_stream_get_write_queue_size(const uv_stream_t* stream);

UV_EXTERN int uv_listen(uv_stream_t* stream, int backlog, uv_connection_cb cb);
UV_EXTERN int uv_accept(uv_stream_t* server, uv_stream_t* client);

UV_EXTERN int uv_read_start(uv_stream_t*,
                            uv_alloc_cb alloc_cb,
                            uv_read_cb read_cb);
UV_EXTERN int uv_read_stop(uv_stream_t*);

UV_EXTERN int uv_write(uv_write_t* req,
                       uv_stream_t* handle,
                       const uv_buf_t bufs[],
                       unsigned int nbufs,
                       uv_write_cb cb);
UV_EXTERN int uv_write2(uv_write_t* req,
                        uv_stream_t* handle,
                        const uv_buf_t bufs[],
                        unsigned int nbufs,
                        uv_stream_t* send_handle,
                        uv_write_cb cb);
UV_EXTERN int uv_try_write(uv_stream_t* handle,
                           const uv_buf_t bufs[],
                           unsigned int nbufs);

/* uv_write_t is a subclass of uv_req_t. */
struct uv_write_s {
  UV_REQ_FIELDS
  uv_write_cb cb;
  uv_stream_t* send_handle; /* TODO: make private and unix-only in v2.x. */
  uv_stream_t* handle;
  UV_WRITE_PRIVATE_FIELDS
};


UV_EXTERN int uv_is_readable(const uv_stream_t* handle);
UV_EXTERN int uv_is_writable(const uv_stream_t* handle);

UV_EXTERN int uv_stream_set_blocking(uv_stream_t* handle, int blocking);

UV_EXTERN int uv_is_closing(const uv_handle_t* handle);


/*
 * uv_tcp_t is a subclass of uv_stream_t.
 *
 * Represents a TCP stream or TCP server.
 */
struct uv_tcp_s {
  UV_HANDLE_FIELDS
  UV_STREAM_FIELDS
  UV_TCP_PRIVATE_FIELDS
};

UV_EXTERN int uv_tcp_init(uv_loop_t*, uv_tcp_t* handle);
UV_EXTERN int uv_tcp_init_ex(uv_loop_t*, uv_tcp_t* handle, unsigned int flags);
UV_EXTERN int uv_tcp_open(uv_tcp_t* handle, uv_os_sock_t sock);
UV_EXTERN int uv_tcp_nodelay(uv_tcp_t* handle, int enable);
UV_EXTERN int uv_tcp_keepalive(uv_tcp_t* handle,
                               int enable,
                               unsigned int delay);
UV_EXTERN int uv_tcp_simultaneous_accepts(uv_tcp_t* handle, int enable);

enum uv_tcp_flags {
  /* Used with uv_tcp_bind, when an IPv6 address is used. */
  UV_TCP_IPV6ONLY = 1
};

UV_EXTERN int uv_tcp_bind(uv_tcp_t* handle,
                          const struct sockaddr* addr,
                          unsigned int flags);
UV_EXTERN int uv_tcp_getsockname(const uv_tcp_t* handle,
                                 struct sockaddr* name,
                                 int* namelen);
UV_EXTERN int uv_tcp_getpeername(const uv_tcp_t* handle,
                                 struct sockaddr* name,
                                 int* namelen);
UV_EXTERN int uv_tcp_connect(uv_connect_t* req,
                             uv_tcp_t* handle,
                             const struct sockaddr* addr,
                             uv_connect_cb cb);

/* uv_connect_t is a subclass of uv_req_t. */
struct uv_connect_s {
  UV_REQ_FIELDS
  uv_connect_cb cb;
  uv_stream_t* handle;
  UV_CONNECT_PRIVATE_FIELDS
};


/*
 * UDP support.
 */

enum uv_udp_flags {
  /* Disables dual stack mode. */
  UV_UDP_IPV6ONLY = 1,
  /*
   * Indicates message was truncated because read buffer was too small. The
   * remainder was discarded by the OS. Used in uv_udp_recv_cb.
   */
  UV_UDP_PARTIAL = 2,
  /*
   * Indicates if SO_REUSEADDR will be set when binding the handle.
   * This sets the SO_REUSEPORT socket flag on the BSDs and OS X. On other
   * Unix platforms, it sets the SO_REUSEADDR flag.  What that means is that
   * multiple threads or processes can bind to the same address without error
   * (provided they all set the flag) but only the last one to bind will receive
   * any traffic, in effect "stealing" the port from the previous listener.
   */
  UV_UDP_REUSEADDR = 4
};

typedef void (*uv_udp_send_cb)(uv_udp_send_t* req, int status);
typedef void (*uv_udp_recv_cb)(uv_udp_t* handle,
                               ssize_t nread,
                               const uv_buf_t* buf,
                               const struct sockaddr* addr,
                               unsigned flags);

/* uv_udp_t is a subclass of uv_handle_t. */
struct uv_udp_s {
  UV_HANDLE_FIELDS
  /* read-only */
  /*
   * Number of bytes queued for sending. This field strictly shows how much
   * information is currently queued.
   */
  size_t send_queue_size;
  /*
   * Number of send requests currently in the queue awaiting to be processed.
   */
  size_t send_queue_count;
  UV_UDP_PRIVATE_FIELDS
};

/* uv_udp_send_t is a subclass of uv_req_t. */
struct uv_udp_send_s {
  UV_REQ_FIELDS
  uv_udp_t* handle;
  uv_udp_send_cb cb;
  UV_UDP_SEND_PRIVATE_FIELDS
};

UV_EXTERN int uv_udp_init(uv_loop_t*, uv_udp_t* handle);
UV_EXTERN int uv_udp_init_ex(uv_loop_t*, uv_udp_t* handle, unsigned int flags);
UV_EXTERN int uv_udp_open(uv_udp_t* handle, uv_os_sock_t sock);
UV_EXTERN int uv_udp_bind(uv_udp_t* handle,
                          const struct sockaddr* addr,
                          unsigned int flags);

UV_EXTERN int uv_udp_getsockname(const uv_udp_t* handle,
                                 struct sockaddr* name,
                                 int* namelen);
UV_EXTERN int uv_udp_set_membership(uv_udp_t* handle,
                                    const char* multicast_addr,
                                    const char* interface_addr,
                                    uv_membership membership);
UV_EXTERN int uv_udp_set_multicast_loop(uv_udp_t* handle, int on);
UV_EXTERN int uv_udp_set_multicast_ttl(uv_udp_t* handle, int ttl);
UV_EXTERN int uv_udp_set_multicast_interface(uv_udp_t* handle,
                                             const char* interface_addr);
UV_EXTERN int uv_udp_set_broadcast(uv_udp_t* handle, int on);
UV_EXTERN int uv_udp_set_ttl(uv_udp_t* handle, int ttl);
UV_EXTERN int uv_udp_send(uv_udp_send_t* req,
                          uv_udp_t* handle,
                          const uv_buf_t bufs[],
                          unsigned int nbufs,
                          const struct sockaddr* addr,
                          uv_udp_send_cb send_cb);
UV_EXTERN int uv_udp_try_send(uv_udp_t* handle,
                              const uv_buf_t bufs[],
                              unsigned int nbufs,
                              const struct sockaddr* addr);
UV_EXTERN int uv_udp_recv_start(uv_udp_t* handle,
                                uv_alloc_cb alloc_cb,
                                uv_udp_recv_cb recv_cb);
UV_EXTERN int uv_udp_recv_stop(uv_udp_t* handle);
UV_EXTERN size_t uv_udp_get_send_queue_size(const uv_udp_t* handle);
UV_EXTERN size_t uv_udp_get_send_queue_count(const uv_udp_t* handle);


/*
 * uv_tty_t is a subclass of uv_stream_t.
 *
 * Representing a stream for the console.
 */
struct uv_tty_s {
  UV_HANDLE_FIELDS
  UV_STREAM_FIELDS
  UV_TTY_PRIVATE_FIELDS
};

typedef enum {
  /* Initial/normal terminal mode */
  UV_TTY_MODE_NORMAL,
  /* Raw input mode (On Windows, ENABLE_WINDOW_INPUT is also enabled) */
  UV_TTY_MODE_RAW,
  /* Binary-safe I/O mode for IPC (Unix-only) */
  UV_TTY_MODE_IO
} uv_tty_mode_t;

UV_EXTERN int uv_tty_init(uv_loop_t*, uv_tty_t*, uv_os_fd_t fd, int readable);
UV_EXTERN int uv_tty_set_mode(uv_tty_t*, uv_tty_mode_t mode);
UV_EXTERN int uv_tty_reset_mode(void);
UV_EXTERN int uv_tty_get_winsize(uv_tty_t*, int* width, int* height);

#ifdef __cplusplus
extern "C++" {

inline int uv_tty_set_mode(uv_tty_t* handle, int mode) {
  return uv_tty_set_mode(handle, static_cast<uv_tty_mode_t>(mode));
}

}
#endif

UV_EXTERN uv_handle_type uv_guess_handle(uv_os_fd_t file);

/*
 * uv_pipe_t is a subclass of uv_stream_t.
 *
 * Representing a pipe stream or pipe server. On Windows this is a Named
 * Pipe. On Unix this is a Unix domain socket.
 */
struct uv_pipe_s {
  UV_HANDLE_FIELDS
  UV_STREAM_FIELDS
  int ipc; /* non-zero if this pipe is used for passing handles */
  UV_PIPE_PRIVATE_FIELDS
};

UV_EXTERN int uv_pipe_init(uv_loop_t*, uv_pipe_t* handle, int ipc);
UV_EXTERN int uv_pipe_open(uv_pipe_t*, uv_os_fd_t file);
UV_EXTERN int uv_pipe_bind(uv_pipe_t* handle, const char* name);
UV_EXTERN void uv_pipe_connect(uv_connect_t* req,
                               uv_pipe_t* handle,
                               const char* name,
                               uv_connect_cb cb);
UV_EXTERN int uv_pipe_getsockname(const uv_pipe_t* handle,
                                  char* buffer,
                                  size_t* size);
UV_EXTERN int uv_pipe_getpeername(const uv_pipe_t* handle,
                                  char* buffer,
                                  size_t* size);
UV_EXTERN void uv_pipe_pending_instances(uv_pipe_t* handle, int count);
UV_EXTERN int uv_pipe_pending_count(uv_pipe_t* handle);
UV_EXTERN uv_handle_type uv_pipe_pending_type(uv_pipe_t* handle);
UV_EXTERN int uv_pipe_chmod(uv_pipe_t* handle, int flags);


struct uv_poll_s {
  UV_HANDLE_FIELDS
  uv_poll_cb poll_cb;
  UV_POLL_PRIVATE_FIELDS
};

enum uv_poll_event {
  UV_READABLE = 1,
  UV_WRITABLE = 2,
  UV_DISCONNECT = 4,
  UV_PRIORITIZED = 8
};

UV_EXTERN int uv_poll_init(uv_loop_t* loop,
                           uv_poll_t* handle,
                           uv_os_sock_t socket);
UV_EXTERN int uv_poll_start(uv_poll_t* handle, int events, uv_poll_cb cb);
UV_EXTERN int uv_poll_stop(uv_poll_t* handle);


struct uv_prepare_s {
  UV_HANDLE_FIELDS
  UV_PREPARE_PRIVATE_FIELDS
};

UV_EXTERN int uv_prepare_init(uv_loop_t*, uv_prepare_t* prepare);
UV_EXTERN int uv_prepare_start(uv_prepare_t* prepare, uv_prepare_cb cb);
UV_EXTERN int uv_prepare_stop(uv_prepare_t* prepare);


struct uv_check_s {
  UV_HANDLE_FIELDS
  UV_CHECK_PRIVATE_FIELDS
};

UV_EXTERN int uv_check_init(uv_loop_t*, uv_check_t* check);
UV_EXTERN int uv_check_start(uv_check_t* check, uv_check_cb cb);
UV_EXTERN int uv_check_stop(uv_check_t* check);


struct uv_idle_s {
  UV_HANDLE_FIELDS
  UV_IDLE_PRIVATE_FIELDS
};

UV_EXTERN int uv_idle_init(uv_loop_t*, uv_idle_t* idle);
UV_EXTERN int uv_idle_start(uv_idle_t* idle, uv_idle_cb cb);
UV_EXTERN int uv_idle_stop(uv_idle_t* idle);


struct uv_async_s {
  UV_HANDLE_FIELDS
  UV_ASYNC_PRIVATE_FIELDS
};

UV_EXTERN int uv_async_init(uv_loop_t*,
                            uv_async_t* async,
                            uv_async_cb async_cb);
UV_EXTERN int uv_async_send(uv_async_t* async);


/*
 * uv_timer_t is a subclass of uv_handle_t.
 *
 * Used to get woken up at a specified time in the future.
 */
struct uv_timer_s {
  UV_HANDLE_FIELDS
  UV_TIMER_PRIVATE_FIELDS
};

UV_EXTERN int uv_timer_init(uv_loop_t*, uv_timer_t* handle);
UV_EXTERN int uv_timer_start(uv_timer_t* handle,
                             uv_timer_cb cb,
                             uint64_t timeout,
                             uint64_t repeat);
UV_EXTERN int uv_timer_stop(uv_timer_t* handle);
UV_EXTERN int uv_timer_again(uv_timer_t* handle);
UV_EXTERN void uv_timer_set_repeat(uv_timer_t* handle, uint64_t repeat);
UV_EXTERN uint64_t uv_timer_get_repeat(const uv_timer_t* handle);


/*
 * uv_getaddrinfo_t is a subclass of uv_req_t.
 *
 * Request object for uv_getaddrinfo.
 */
struct uv_getaddrinfo_s {
  UV_REQ_FIELDS
  /* read-only */
  uv_loop_t* loop;
  /* struct addrinfo* addrinfo is marked as private, but it really isn't. */
  UV_GETADDRINFO_PRIVATE_FIELDS
};


UV_EXTERN int uv_getaddrinfo(uv_loop_t* loop,
                             uv_getaddrinfo_t* req,
                             uv_getaddrinfo_cb getaddrinfo_cb,
                             const char* node,
                             const char* service,
                             const struct addrinfo* hints);
UV_EXTERN void uv_freeaddrinfo(struct addrinfo* ai);


/*
* uv_getnameinfo_t is a subclass of uv_req_t.
*
* Request object for uv_getnameinfo.
*/
struct uv_getnameinfo_s {
  UV_REQ_FIELDS
  /* read-only */
  uv_loop_t* loop;
  /* host and service are marked as private, but they really aren't. */
  UV_GETNAMEINFO_PRIVATE_FIELDS
};

UV_EXTERN int uv_getnameinfo(uv_loop_t* loop,
                             uv_getnameinfo_t* req,
                             uv_getnameinfo_cb getnameinfo_cb,
                             const struct sockaddr* addr,
                             int flags);


/* uv_spawn() options. */
typedef enum {
  UV_IGNORE         = 0x00,
  UV_CREATE_PIPE    = 0x01,
  UV_INHERIT_FD     = 0x02,
  UV_INHERIT_STREAM = 0x04,

  /*
   * When UV_CREATE_PIPE is specified, UV_READABLE_PIPE and UV_WRITABLE_PIPE
   * determine the direction of flow, from the child process' perspective. Both
   * flags may be specified to create a duplex data stream.
   */
  UV_READABLE_PIPE  = 0x10,
  UV_WRITABLE_PIPE  = 0x20,

  /*
   * Open the child pipe handle in overlapped mode on Windows.
   * On Unix it is silently ignored.
   */
  UV_OVERLAPPED_PIPE = 0x40
} uv_stdio_flags;

typedef struct uv_stdio_container_s {
  uv_stdio_flags flags;

  union {
    uv_stream_t* stream;
    uv_os_fd_t file;
  } data;
} uv_stdio_container_t;

typedef struct uv_process_options_s {
  uv_exit_cb exit_cb; /* Called after the process exits. */
  const char* file;   /* Path to program to execute. */
  /*
   * Command line arguments. args[0] should be the path to the program. On
   * Windows this uses CreateProcess which concatenates the arguments into a
   * string this can cause some strange errors. See the note at
   * windows_verbatim_arguments.
   */
  char** args;
  /*
   * This will be set as the environ variable in the subprocess. If this is
   * NULL then the parents environ will be used.
   */
  char** env;
  /*
   * If non-null this represents a directory the subprocess should execute
   * in. Stands for current working directory.
   */
  const char* cwd;
  /*
   * Various flags that control how uv_spawn() behaves. See the definition of
   * `enum uv_process_flags` below.
   */
  unsigned int flags;
  /*
   * The `stdio` field points to an array of uv_stdio_container_t structs that
   * describe the file descriptors that will be made available to the child
   * process. The convention is that stdio[0] points to stdin, fd 1 is used for
   * stdout, and fd 2 is stderr.
   *
   * Note that on windows file descriptors greater than 2 are available to the
   * child process only if the child processes uses the MSVCRT runtime.
   */
  int stdio_count;
  uv_stdio_container_t* stdio;
  /*
   * Libuv can change the child process' user/group id. This happens only when
   * the appropriate bits are set in the flags fields. This is not supported on
   * windows; uv_spawn() will fail and set the error to UV_ENOTSUP.
   */
  uv_uid_t uid;
  uv_gid_t gid;
  /*
    Libuv can set the child process' CPU affinity mask.  This happens when
    `cpumask` is non-NULL.  It must point to an array of char values
    of length `cpumask_size`, whose value must be at least that returned by
    uv_cpumask_size().  Each byte in the mask can be either zero (false)
    or non-zero (true) to indicate whether the corresponding processor at
    that index is included.

    If enabled on an unsupported platform, uv_spawn() will fail with
    UV_ENOTSUP.
   */
  char* cpumask;
  size_t cpumask_size;
} uv_process_options_t;

/*
 * These are the flags that can be used for the uv_process_options.flags field.
 */
enum uv_process_flags {
  /*
   * Set the child process' user id. The user id is supplied in the `uid` field
   * of the options struct. This does not work on windows; setting this flag
   * will cause uv_spawn() to fail.
   */
  UV_PROCESS_SETUID = (1 << 0),
  /*
   * Set the child process' group id. The user id is supplied in the `gid`
   * field of the options struct. This does not work on windows; setting this
   * flag will cause uv_spawn() to fail.
   */
  UV_PROCESS_SETGID = (1 << 1),
  /*
   * Do not wrap any arguments in quotes, or perform any other escaping, when
   * converting the argument list into a command line string. This option is
   * only meaningful on Windows systems. On Unix it is silently ignored.
   */
  UV_PROCESS_WINDOWS_VERBATIM_ARGUMENTS = (1 << 2),
  /*
   * Spawn the child process in a detached state - this will make it a process
   * group leader, and will effectively enable the child to keep running after
   * the parent exits.  Note that the child process will still keep the
   * parent's event loop alive unless the parent process calls uv_unref() on
   * the child's process handle.
   */
  UV_PROCESS_DETACHED = (1 << 3),
  /*
   * Hide the subprocess console window that would normally be created. This
   * option is only meaningful on Windows systems. On Unix it is silently
   * ignored.
   */
  UV_PROCESS_WINDOWS_HIDE = (1 << 4)
};

/*
 * uv_process_t is a subclass of uv_handle_t.
 */
struct uv_process_s {
  UV_HANDLE_FIELDS
  uv_exit_cb exit_cb;
  int pid;
  UV_PROCESS_PRIVATE_FIELDS
};

UV_EXTERN int uv_spawn(uv_loop_t* loop,
                       uv_process_t* handle,
                       const uv_process_options_t* options);
UV_EXTERN int uv_process_kill(uv_process_t*, int signum);
UV_EXTERN int uv_kill(int pid, int signum);
UV_EXTERN uv_pid_t uv_process_get_pid(const uv_process_t*);


/*
 * uv_work_t is a subclass of uv_req_t.
 */
struct uv_work_s {
  UV_REQ_FIELDS
  uv_loop_t* loop;
  uv_work_cb work_cb;
  uv_after_work_cb after_work_cb;
  UV_WORK_PRIVATE_FIELDS
};

UV_EXTERN int uv_queue_work(uv_loop_t* loop,
                            uv_work_t* req,
                            uv_work_cb work_cb,
                            uv_after_work_cb after_work_cb);

UV_EXTERN int uv_cancel(uv_req_t* req);


struct uv_cpu_times_s {
  uint64_t user;
  uint64_t nice;
  uint64_t sys;
  uint64_t idle;
  uint64_t irq;
};

struct uv_cpu_info_s {
  char* model;
  int speed;
  struct uv_cpu_times_s cpu_times;
};

struct uv_interface_address_s {
  char* name;
  char phys_addr[6];
  int is_internal;
  union {
    struct sockaddr_in address4;
    struct sockaddr_in6 address6;
  } address;
  union {
    struct sockaddr_in netmask4;
    struct sockaddr_in6 netmask6;
  } netmask;
};

struct uv_passwd_s {
  char* username;
  long uid;
  long gid;
  char* shell;
  char* homedir;
  char* gecos;
};

typedef enum {
  UV_DIRENT_UNKNOWN,
  UV_DIRENT_FILE,
  UV_DIRENT_DIR,
  UV_DIRENT_LINK,
  UV_DIRENT_FIFO,
  UV_DIRENT_SOCKET,
  UV_DIRENT_CHAR,
  UV_DIRENT_BLOCK
} uv_dirent_type_t;

struct uv_dirent_s {
  const char* name;
  uv_dirent_type_t type;
};

UV_EXTERN char** uv_setup_args(int argc, char** argv);
UV_EXTERN int uv_get_process_title(char* buffer, size_t size);
UV_EXTERN int uv_set_process_title(const char* title);
UV_EXTERN int uv_resident_set_memory(size_t* rss);
UV_EXTERN int uv_uptime(double* uptime);
<<<<<<< HEAD
=======
UV_EXTERN uv_os_fd_t uv_get_osfhandle(int fd);
UV_EXTERN int uv_open_osfhandle(uv_os_fd_t os_fd);
>>>>>>> 7ebb2622

typedef struct {
  long tv_sec;
  long tv_usec;
} uv_timeval_t;

typedef struct {
   uv_timeval_t ru_utime; /* user CPU time used */
   uv_timeval_t ru_stime; /* system CPU time used */
   uint64_t ru_maxrss;    /* maximum resident set size */
   uint64_t ru_ixrss;     /* integral shared memory size */
   uint64_t ru_idrss;     /* integral unshared data size */
   uint64_t ru_isrss;     /* integral unshared stack size */
   uint64_t ru_minflt;    /* page reclaims (soft page faults) */
   uint64_t ru_majflt;    /* page faults (hard page faults) */
   uint64_t ru_nswap;     /* swaps */
   uint64_t ru_inblock;   /* block input operations */
   uint64_t ru_oublock;   /* block output operations */
   uint64_t ru_msgsnd;    /* IPC messages sent */
   uint64_t ru_msgrcv;    /* IPC messages received */
   uint64_t ru_nsignals;  /* signals received */
   uint64_t ru_nvcsw;     /* voluntary context switches */
   uint64_t ru_nivcsw;    /* involuntary context switches */
} uv_rusage_t;

UV_EXTERN int uv_getrusage(uv_rusage_t* rusage);

UV_EXTERN int uv_os_homedir(char* buffer, size_t* size);
UV_EXTERN int uv_os_tmpdir(char* buffer, size_t* size);
UV_EXTERN int uv_os_get_passwd(uv_passwd_t* pwd);
UV_EXTERN void uv_os_free_passwd(uv_passwd_t* pwd);
UV_EXTERN uv_pid_t uv_os_getpid(void);
UV_EXTERN uv_pid_t uv_os_getppid(void);

#define UV_PRIORITY_LOW 19
#define UV_PRIORITY_BELOW_NORMAL 10
#define UV_PRIORITY_NORMAL 0
#define UV_PRIORITY_ABOVE_NORMAL -7
#define UV_PRIORITY_HIGH -14
#define UV_PRIORITY_HIGHEST -20

UV_EXTERN int uv_os_getpriority(uv_pid_t pid, int* priority);
UV_EXTERN int uv_os_setpriority(uv_pid_t pid, int priority);

UV_EXTERN int uv_cpu_info(uv_cpu_info_t** cpu_infos, int* count);
UV_EXTERN void uv_free_cpu_info(uv_cpu_info_t* cpu_infos, int count);
UV_EXTERN int uv_cpumask_size(void);

UV_EXTERN int uv_interface_addresses(uv_interface_address_t** addresses,
                                     int* count);
UV_EXTERN void uv_free_interface_addresses(uv_interface_address_t* addresses,
                                           int count);

UV_EXTERN int uv_os_getenv(const char* name, char* buffer, size_t* size);
UV_EXTERN int uv_os_setenv(const char* name, const char* value);
UV_EXTERN int uv_os_unsetenv(const char* name);

UV_EXTERN int uv_os_gethostname(char* buffer, size_t* size);


typedef enum {
  UV_FS_UNKNOWN = -1,
  UV_FS_CUSTOM,
  UV_FS_OPEN,
  UV_FS_CLOSE,
  UV_FS_READ,
  UV_FS_WRITE,
  UV_FS_SENDFILE,
  UV_FS_STAT,
  UV_FS_LSTAT,
  UV_FS_FSTAT,
  UV_FS_FTRUNCATE,
  UV_FS_UTIME,
  UV_FS_FUTIME,
  UV_FS_ACCESS,
  UV_FS_CHMOD,
  UV_FS_FCHMOD,
  UV_FS_FSYNC,
  UV_FS_FDATASYNC,
  UV_FS_UNLINK,
  UV_FS_RMDIR,
  UV_FS_MKDIR,
  UV_FS_MKDTEMP,
  UV_FS_RENAME,
  UV_FS_SCANDIR,
  UV_FS_LINK,
  UV_FS_SYMLINK,
  UV_FS_READLINK,
  UV_FS_CHOWN,
  UV_FS_FCHOWN,
  UV_FS_LCHOWN,
  UV_FS_REALPATH,
  UV_FS_COPYFILE,
  UV_FS_LCHOWN
} uv_fs_type;

/* uv_fs_t is a subclass of uv_req_t. */
struct uv_fs_s {
  UV_REQ_FIELDS
  uv_fs_type fs_type;
  uv_loop_t* loop;
  uv_fs_cb cb;
  ssize_t result;
  void* ptr;
  const char* path;
  uv_stat_t statbuf;  /* Stores the result of uv_fs_stat() and uv_fs_fstat(). */
  UV_FS_PRIVATE_FIELDS
};

UV_EXTERN uv_fs_type uv_fs_get_type(const uv_fs_t*);
UV_EXTERN ssize_t uv_fs_get_result(const uv_fs_t*);
UV_EXTERN void* uv_fs_get_ptr(const uv_fs_t*);
UV_EXTERN const char* uv_fs_get_path(const uv_fs_t*);
UV_EXTERN uv_stat_t* uv_fs_get_statbuf(uv_fs_t*);

UV_EXTERN void uv_fs_req_cleanup(uv_fs_t* req);
UV_EXTERN int uv_fs_close(uv_loop_t* loop,
                          uv_fs_t* req,
                          uv_os_fd_t file,
                          uv_fs_cb cb);
UV_EXTERN int uv_fs_open(uv_loop_t* loop,
                         uv_fs_t* req,
                         const char* path,
                         int flags,
                         int mode,
                         uv_fs_cb cb);
UV_EXTERN int uv_fs_read(uv_loop_t* loop,
                         uv_fs_t* req,
                         uv_os_fd_t file,
                         const uv_buf_t bufs[],
                         unsigned int nbufs,
                         int64_t offset,
                         uv_fs_cb cb);
UV_EXTERN int uv_fs_unlink(uv_loop_t* loop,
                           uv_fs_t* req,
                           const char* path,
                           uv_fs_cb cb);
UV_EXTERN int uv_fs_write(uv_loop_t* loop,
                          uv_fs_t* req,
                          uv_os_fd_t file,
                          const uv_buf_t bufs[],
                          unsigned int nbufs,
                          int64_t offset,
                          uv_fs_cb cb);
/*
 * This flag can be used with uv_fs_copyfile() to return an error if the
 * destination already exists.
 */
#define UV_FS_COPYFILE_EXCL   0x0001

/*
 * This flag can be used with uv_fs_copyfile() to attempt to create a reflink.
 * If copy-on-write is not supported, a fallback copy mechanism is used.
 */
#define UV_FS_COPYFILE_FICLONE 0x0002

/*
 * This flag can be used with uv_fs_copyfile() to attempt to create a reflink.
 * If copy-on-write is not supported, an error is returned.
 */
#define UV_FS_COPYFILE_FICLONE_FORCE 0x0004

UV_EXTERN int uv_fs_copyfile(uv_loop_t* loop,
                             uv_fs_t* req,
                             const char* path,
                             const char* new_path,
                             int flags,
                             uv_fs_cb cb);
UV_EXTERN int uv_fs_mkdir(uv_loop_t* loop,
                          uv_fs_t* req,
                          const char* path,
                          int mode,
                          uv_fs_cb cb);
UV_EXTERN int uv_fs_mkdtemp(uv_loop_t* loop,
                            uv_fs_t* req,
                            const char* tpl,
                            uv_fs_cb cb);
UV_EXTERN int uv_fs_rmdir(uv_loop_t* loop,
                          uv_fs_t* req,
                          const char* path,
                          uv_fs_cb cb);
UV_EXTERN int uv_fs_scandir(uv_loop_t* loop,
                            uv_fs_t* req,
                            const char* path,
                            int flags,
                            uv_fs_cb cb);
UV_EXTERN int uv_fs_scandir_next(uv_fs_t* req,
                                 uv_dirent_t* ent);
UV_EXTERN int uv_fs_stat(uv_loop_t* loop,
                         uv_fs_t* req,
                         const char* path,
                         uv_fs_cb cb);
UV_EXTERN int uv_fs_fstat(uv_loop_t* loop,
                          uv_fs_t* req,
                          uv_os_fd_t file,
                          uv_fs_cb cb);
UV_EXTERN int uv_fs_rename(uv_loop_t* loop,
                           uv_fs_t* req,
                           const char* path,
                           const char* new_path,
                           uv_fs_cb cb);
UV_EXTERN int uv_fs_fsync(uv_loop_t* loop,
                          uv_fs_t* req,
                          uv_os_fd_t file,
                          uv_fs_cb cb);
UV_EXTERN int uv_fs_fdatasync(uv_loop_t* loop,
                              uv_fs_t* req,
                              uv_os_fd_t file,
                              uv_fs_cb cb);
UV_EXTERN int uv_fs_ftruncate(uv_loop_t* loop,
                              uv_fs_t* req,
                              uv_os_fd_t file,
                              int64_t offset,
                              uv_fs_cb cb);
UV_EXTERN int uv_fs_sendfile(uv_loop_t* loop,
                             uv_fs_t* req,
                             uv_os_fd_t out_fd,
                             uv_os_fd_t in_fd,
                             int64_t in_offset,
                             size_t length,
                             uv_fs_cb cb);
UV_EXTERN int uv_fs_access(uv_loop_t* loop,
                           uv_fs_t* req,
                           const char* path,
                           int mode,
                           uv_fs_cb cb);
UV_EXTERN int uv_fs_chmod(uv_loop_t* loop,
                          uv_fs_t* req,
                          const char* path,
                          int mode,
                          uv_fs_cb cb);
UV_EXTERN int uv_fs_utime(uv_loop_t* loop,
                          uv_fs_t* req,
                          const char* path,
                          double atime,
                          double mtime,
                          uv_fs_cb cb);
UV_EXTERN int uv_fs_utime_ex(uv_loop_t* loop,
                             uv_fs_t* req,
                             const char* path,
                             double btime,
                             double atime,
                             double mtime,
                             uv_fs_cb cb);
UV_EXTERN int uv_fs_futime(uv_loop_t* loop,
                           uv_fs_t* req,
                           uv_os_fd_t file,
                           double atime,
                           double mtime,
                           uv_fs_cb cb);
UV_EXTERN int uv_fs_futime_ex(uv_loop_t* loop,
                              uv_fs_t* req,
                              uv_os_fd_t file,
                              double btime,
                              double atime,
                              double mtime,
                              uv_fs_cb cb);
UV_EXTERN int uv_fs_lstat(uv_loop_t* loop,
                          uv_fs_t* req,
                          const char* path,
                          uv_fs_cb cb);
UV_EXTERN int uv_fs_link(uv_loop_t* loop,
                         uv_fs_t* req,
                         const char* path,
                         const char* new_path,
                         uv_fs_cb cb);

/*
 * This flag can be used with uv_fs_symlink() on Windows to specify whether
 * path argument points to a directory.
 */
#define UV_FS_SYMLINK_DIR          0x0001

/*
 * This flag can be used with uv_fs_symlink() on Windows to specify whether
 * the symlink is to be created using junction points.
 */
#define UV_FS_SYMLINK_JUNCTION     0x0002

UV_EXTERN int uv_fs_symlink(uv_loop_t* loop,
                            uv_fs_t* req,
                            const char* path,
                            const char* new_path,
                            int flags,
                            uv_fs_cb cb);
UV_EXTERN int uv_fs_readlink(uv_loop_t* loop,
                             uv_fs_t* req,
                             const char* path,
                             uv_fs_cb cb);
UV_EXTERN int uv_fs_realpath(uv_loop_t* loop,
                             uv_fs_t* req,
                             const char* path,
                             uv_fs_cb cb);
UV_EXTERN int uv_fs_fchmod(uv_loop_t* loop,
                           uv_fs_t* req,
                           uv_os_fd_t file,
                           int mode,
                           uv_fs_cb cb);
UV_EXTERN int uv_fs_chown(uv_loop_t* loop,
                          uv_fs_t* req,
                          const char* path,
                          uv_uid_t uid,
                          uv_gid_t gid,
                          uv_fs_cb cb);
UV_EXTERN int uv_fs_fchown(uv_loop_t* loop,
                           uv_fs_t* req,
                           uv_os_fd_t file,
                           uv_uid_t uid,
                           uv_gid_t gid,
                           uv_fs_cb cb);
UV_EXTERN int uv_fs_lchown(uv_loop_t* loop,
                           uv_fs_t* req,
                           const char* path,
                           uv_uid_t uid,
                           uv_gid_t gid,
                           uv_fs_cb cb);
UV_EXTERN int uv_fs_lchown(uv_loop_t* loop,
                           uv_fs_t* req,
                           const char* path,
                           uv_uid_t uid,
                           uv_gid_t gid,
                           uv_fs_cb cb);


enum uv_fs_event {
  UV_RENAME = 1,
  UV_CHANGE = 2
};


struct uv_fs_event_s {
  UV_HANDLE_FIELDS
  /* private */
  char* path;
  UV_FS_EVENT_PRIVATE_FIELDS
};


/*
 * uv_fs_stat() based polling file watcher.
 */
struct uv_fs_poll_s {
  UV_HANDLE_FIELDS
  /* Private, don't touch. */
  void* poll_ctx;
};

UV_EXTERN int uv_fs_poll_init(uv_loop_t* loop, uv_fs_poll_t* handle);
UV_EXTERN int uv_fs_poll_start(uv_fs_poll_t* handle,
                               uv_fs_poll_cb poll_cb,
                               const char* path,
                               unsigned int interval);
UV_EXTERN int uv_fs_poll_stop(uv_fs_poll_t* handle);
UV_EXTERN int uv_fs_poll_getpath(uv_fs_poll_t* handle,
                                 char* buffer,
                                 size_t* size);


struct uv_signal_s {
  UV_HANDLE_FIELDS
  uv_signal_cb signal_cb;
  int signum;
  UV_SIGNAL_PRIVATE_FIELDS
};

UV_EXTERN int uv_signal_init(uv_loop_t* loop, uv_signal_t* handle);
UV_EXTERN int uv_signal_start(uv_signal_t* handle,
                              uv_signal_cb signal_cb,
                              int signum);
UV_EXTERN int uv_signal_start_oneshot(uv_signal_t* handle,
                                      uv_signal_cb signal_cb,
                                      int signum);
UV_EXTERN int uv_signal_stop(uv_signal_t* handle);

UV_EXTERN void uv_loadavg(double avg[3]);


/*
 * Flags to be passed to uv_fs_event_start().
 */
enum uv_fs_event_flags {
  /*
   * By default, if the fs event watcher is given a directory name, we will
   * watch for all events in that directory. This flags overrides this behavior
   * and makes fs_event report only changes to the directory entry itself. This
   * flag does not affect individual files watched.
   * This flag is currently not implemented yet on any backend.
   */
  UV_FS_EVENT_WATCH_ENTRY = 1,

  /*
   * By default uv_fs_event will try to use a kernel interface such as inotify
   * or kqueue to detect events. This may not work on remote filesystems such
   * as NFS mounts. This flag makes fs_event fall back to calling stat() on a
   * regular interval.
   * This flag is currently not implemented yet on any backend.
   */
  UV_FS_EVENT_STAT = 2,

  /*
   * By default, event watcher, when watching directory, is not registering
   * (is ignoring) changes in it's subdirectories.
   * This flag will override this behaviour on platforms that support it.
   */
  UV_FS_EVENT_RECURSIVE = 4
};


UV_EXTERN int uv_fs_event_init(uv_loop_t* loop, uv_fs_event_t* handle);
UV_EXTERN int uv_fs_event_start(uv_fs_event_t* handle,
                                uv_fs_event_cb cb,
                                const char* path,
                                unsigned int flags);
UV_EXTERN int uv_fs_event_stop(uv_fs_event_t* handle);
UV_EXTERN int uv_fs_event_getpath(uv_fs_event_t* handle,
                                  char* buffer,
                                  size_t* size);

UV_EXTERN int uv_ip4_addr(const char* ip, int port, struct sockaddr_in* addr);
UV_EXTERN int uv_ip6_addr(const char* ip, int port, struct sockaddr_in6* addr);

UV_EXTERN int uv_ip4_name(const struct sockaddr_in* src, char* dst, size_t size);
UV_EXTERN int uv_ip6_name(const struct sockaddr_in6* src, char* dst, size_t size);

UV_EXTERN int uv_inet_ntop(int af, const void* src, char* dst, size_t size);
UV_EXTERN int uv_inet_pton(int af, const char* src, void* dst);

#if defined(IF_NAMESIZE)
# define UV_IF_NAMESIZE (IF_NAMESIZE + 1)
#elif defined(IFNAMSIZ)
# define UV_IF_NAMESIZE (IFNAMSIZ + 1)
#else
# define UV_IF_NAMESIZE (16 + 1)
#endif

UV_EXTERN int uv_if_indextoname(unsigned int ifindex,
                                char* buffer,
                                size_t* size);
UV_EXTERN int uv_if_indextoiid(unsigned int ifindex,
                               char* buffer,
                               size_t* size);

UV_EXTERN int uv_exepath(char* buffer, size_t* size);

UV_EXTERN int uv_cwd(char* buffer, size_t* size);

UV_EXTERN int uv_chdir(const char* dir);

UV_EXTERN uint64_t uv_get_free_memory(void);
UV_EXTERN uint64_t uv_get_total_memory(void);

UV_EXTERN uint64_t uv_hrtime(void);

UV_EXTERN void uv_disable_stdio_inheritance(void);

UV_EXTERN int uv_dlopen(const char* filename, uv_lib_t* lib);
UV_EXTERN void uv_dlclose(uv_lib_t* lib);
UV_EXTERN int uv_dlsym(uv_lib_t* lib, const char* name, void** ptr);
UV_EXTERN const char* uv_dlerror(const uv_lib_t* lib);

UV_EXTERN int uv_mutex_init(uv_mutex_t* handle);
UV_EXTERN int uv_mutex_init_recursive(uv_mutex_t* handle);
UV_EXTERN void uv_mutex_destroy(uv_mutex_t* handle);
UV_EXTERN void uv_mutex_lock(uv_mutex_t* handle);
UV_EXTERN int uv_mutex_trylock(uv_mutex_t* handle);
UV_EXTERN void uv_mutex_unlock(uv_mutex_t* handle);

UV_EXTERN int uv_rwlock_init(uv_rwlock_t* rwlock);
UV_EXTERN void uv_rwlock_destroy(uv_rwlock_t* rwlock);
UV_EXTERN void uv_rwlock_rdlock(uv_rwlock_t* rwlock);
UV_EXTERN int uv_rwlock_tryrdlock(uv_rwlock_t* rwlock);
UV_EXTERN void uv_rwlock_rdunlock(uv_rwlock_t* rwlock);
UV_EXTERN void uv_rwlock_wrlock(uv_rwlock_t* rwlock);
UV_EXTERN int uv_rwlock_trywrlock(uv_rwlock_t* rwlock);
UV_EXTERN void uv_rwlock_wrunlock(uv_rwlock_t* rwlock);

UV_EXTERN int uv_sem_init(uv_sem_t* sem, unsigned int value);
UV_EXTERN void uv_sem_destroy(uv_sem_t* sem);
UV_EXTERN void uv_sem_post(uv_sem_t* sem);
UV_EXTERN void uv_sem_wait(uv_sem_t* sem);
UV_EXTERN int uv_sem_trywait(uv_sem_t* sem);

UV_EXTERN int uv_cond_init(uv_cond_t* cond);
UV_EXTERN void uv_cond_destroy(uv_cond_t* cond);
UV_EXTERN void uv_cond_signal(uv_cond_t* cond);
UV_EXTERN void uv_cond_broadcast(uv_cond_t* cond);

UV_EXTERN int uv_barrier_init(uv_barrier_t* barrier, unsigned int count);
UV_EXTERN void uv_barrier_destroy(uv_barrier_t* barrier);
UV_EXTERN int uv_barrier_wait(uv_barrier_t* barrier);

UV_EXTERN void uv_cond_wait(uv_cond_t* cond, uv_mutex_t* mutex);
UV_EXTERN int uv_cond_timedwait(uv_cond_t* cond,
                                uv_mutex_t* mutex,
                                uint64_t timeout);

UV_EXTERN void uv_once(uv_once_t* guard, void (*callback)(void));

UV_EXTERN int uv_key_create(uv_key_t* key);
UV_EXTERN void uv_key_delete(uv_key_t* key);
UV_EXTERN void* uv_key_get(uv_key_t* key);
UV_EXTERN void uv_key_set(uv_key_t* key, void* value);

typedef void (*uv_thread_cb)(void* arg);

UV_EXTERN int uv_thread_create(uv_thread_t* tid, uv_thread_cb entry, void* arg);
UV_EXTERN uv_thread_t uv_thread_self(void);
UV_EXTERN int uv_thread_join(uv_thread_t *tid);
UV_EXTERN int uv_thread_equal(const uv_thread_t* t1, const uv_thread_t* t2);

/* The presence of these unions force similar struct layout. */
#define XX(_, name) uv_ ## name ## _t name;
union uv_any_handle {
  UV_HANDLE_TYPE_MAP(XX)
};

union uv_any_req {
  UV_REQ_TYPE_MAP(XX)
};
#undef XX


struct uv_loop_s {
  /* User data - use this for whatever. */
  void* data;
  /* Loop reference counting. */
  unsigned int active_handles;
  void* handle_queue[2];
  union {
    void* unused[2];
    unsigned int count;
  } active_reqs;
  /* Internal flag to signal loop stop. */
  unsigned int stop_flag;
  void* reserved[4];
  UV_LOOP_PRIVATE_FIELDS
};

UV_EXTERN void* uv_loop_get_data(const uv_loop_t*);
UV_EXTERN void uv_loop_set_data(uv_loop_t*, void* data);

/* Don't export the private CPP symbols. */
#undef UV_HANDLE_TYPE_PRIVATE
#undef UV_REQ_TYPE_PRIVATE
#undef UV_REQ_PRIVATE_FIELDS
#undef UV_STREAM_PRIVATE_FIELDS
#undef UV_TCP_PRIVATE_FIELDS
#undef UV_PREPARE_PRIVATE_FIELDS
#undef UV_CHECK_PRIVATE_FIELDS
#undef UV_IDLE_PRIVATE_FIELDS
#undef UV_ASYNC_PRIVATE_FIELDS
#undef UV_TIMER_PRIVATE_FIELDS
#undef UV_GETADDRINFO_PRIVATE_FIELDS
#undef UV_GETNAMEINFO_PRIVATE_FIELDS
#undef UV_FS_REQ_PRIVATE_FIELDS
#undef UV_WORK_PRIVATE_FIELDS
#undef UV_FS_EVENT_PRIVATE_FIELDS
#undef UV_SIGNAL_PRIVATE_FIELDS
#undef UV_LOOP_PRIVATE_FIELDS
#undef UV_LOOP_PRIVATE_PLATFORM_FIELDS
#undef UV__ERR

#ifdef __cplusplus
}
#endif
#endif /* UV_H */<|MERGE_RESOLUTION|>--- conflicted
+++ resolved
@@ -48,7 +48,6 @@
 #include "uv/errno.h"
 #include "uv/version.h"
 #include <stddef.h>
-<<<<<<< HEAD
 #include <stdint.h>
 
 #if defined(_WIN32)
@@ -56,18 +55,6 @@
 # if !defined(BUILDING_UV_SHARED)
 #   include "io.h" /* this header is not correct in a shared library environment */
 # endif
-=======
-#include <stdio.h>
-
-#if defined(_MSC_VER) && _MSC_VER < 1600
-# include "uv/stdint-msvc2008.h"
-#else
-# include <stdint.h>
-#endif
-
-#if defined(_WIN32)
-# include "uv/win.h"
->>>>>>> 7ebb2622
 #else
 # include "uv/unix.h"
 #endif
@@ -1144,11 +1131,8 @@
 UV_EXTERN int uv_set_process_title(const char* title);
 UV_EXTERN int uv_resident_set_memory(size_t* rss);
 UV_EXTERN int uv_uptime(double* uptime);
-<<<<<<< HEAD
-=======
 UV_EXTERN uv_os_fd_t uv_get_osfhandle(int fd);
 UV_EXTERN int uv_open_osfhandle(uv_os_fd_t os_fd);
->>>>>>> 7ebb2622
 
 typedef struct {
   long tv_sec;
@@ -1241,8 +1225,7 @@
   UV_FS_FCHOWN,
   UV_FS_LCHOWN,
   UV_FS_REALPATH,
-  UV_FS_COPYFILE,
-  UV_FS_LCHOWN
+  UV_FS_COPYFILE
 } uv_fs_type;
 
 /* uv_fs_t is a subclass of uv_req_t. */
